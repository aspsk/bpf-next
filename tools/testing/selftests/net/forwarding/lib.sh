#!/bin/bash
# SPDX-License-Identifier: GPL-2.0

##############################################################################
# Defines

# Kselftest framework requirement - SKIP code is 4.
ksft_skip=4

# Can be overridden by the configuration file.
PING=${PING:=ping}
PING6=${PING6:=ping6}
MZ=${MZ:=mausezahn}
ARPING=${ARPING:=arping}
TEAMD=${TEAMD:=teamd}
WAIT_TIME=${WAIT_TIME:=5}
PAUSE_ON_FAIL=${PAUSE_ON_FAIL:=no}
PAUSE_ON_CLEANUP=${PAUSE_ON_CLEANUP:=no}
NETIF_TYPE=${NETIF_TYPE:=veth}
NETIF_CREATE=${NETIF_CREATE:=yes}
MCD=${MCD:=smcrouted}
MC_CLI=${MC_CLI:=smcroutectl}
PING_COUNT=${PING_COUNT:=10}
PING_TIMEOUT=${PING_TIMEOUT:=5}
WAIT_TIMEOUT=${WAIT_TIMEOUT:=20}
INTERFACE_TIMEOUT=${INTERFACE_TIMEOUT:=600}
LOW_AGEING_TIME=${LOW_AGEING_TIME:=1000}
REQUIRE_JQ=${REQUIRE_JQ:=yes}
REQUIRE_MZ=${REQUIRE_MZ:=yes}
REQUIRE_MTOOLS=${REQUIRE_MTOOLS:=no}
STABLE_MAC_ADDRS=${STABLE_MAC_ADDRS:=no}
TCPDUMP_EXTRA_FLAGS=${TCPDUMP_EXTRA_FLAGS:=}

relative_path="${BASH_SOURCE%/*}"
if [[ "$relative_path" == "${BASH_SOURCE}" ]]; then
	relative_path="."
fi

if [[ -f $relative_path/forwarding.config ]]; then
	source "$relative_path/forwarding.config"
fi

##############################################################################
# Sanity checks

check_tc_version()
{
	tc -j &> /dev/null
	if [[ $? -ne 0 ]]; then
		echo "SKIP: iproute2 too old; tc is missing JSON support"
		exit $ksft_skip
	fi
}

# Old versions of tc don't understand "mpls_uc"
check_tc_mpls_support()
{
	local dev=$1; shift

	tc filter add dev $dev ingress protocol mpls_uc pref 1 handle 1 \
		matchall action pipe &> /dev/null
	if [[ $? -ne 0 ]]; then
		echo "SKIP: iproute2 too old; tc is missing MPLS support"
		return $ksft_skip
	fi
	tc filter del dev $dev ingress protocol mpls_uc pref 1 handle 1 \
		matchall
}

# Old versions of tc produce invalid json output for mpls lse statistics
check_tc_mpls_lse_stats()
{
	local dev=$1; shift
	local ret;

	tc filter add dev $dev ingress protocol mpls_uc pref 1 handle 1 \
		flower mpls lse depth 2                                 \
		action continue &> /dev/null

	if [[ $? -ne 0 ]]; then
		echo "SKIP: iproute2 too old; tc-flower is missing extended MPLS support"
		return $ksft_skip
	fi

	tc -j filter show dev $dev ingress protocol mpls_uc | jq . &> /dev/null
	ret=$?
	tc filter del dev $dev ingress protocol mpls_uc pref 1 handle 1 \
		flower

	if [[ $ret -ne 0 ]]; then
		echo "SKIP: iproute2 too old; tc-flower produces invalid json output for extended MPLS filters"
		return $ksft_skip
	fi
}

check_tc_shblock_support()
{
	tc filter help 2>&1 | grep block &> /dev/null
	if [[ $? -ne 0 ]]; then
		echo "SKIP: iproute2 too old; tc is missing shared block support"
		exit $ksft_skip
	fi
}

check_tc_chain_support()
{
	tc help 2>&1|grep chain &> /dev/null
	if [[ $? -ne 0 ]]; then
		echo "SKIP: iproute2 too old; tc is missing chain support"
		exit $ksft_skip
	fi
}

check_tc_action_hw_stats_support()
{
	tc actions help 2>&1 | grep -q hw_stats
	if [[ $? -ne 0 ]]; then
		echo "SKIP: iproute2 too old; tc is missing action hw_stats support"
		exit $ksft_skip
	fi
}

check_ethtool_lanes_support()
{
	ethtool --help 2>&1| grep lanes &> /dev/null
	if [[ $? -ne 0 ]]; then
		echo "SKIP: ethtool too old; it is missing lanes support"
		exit $ksft_skip
	fi
}

check_locked_port_support()
{
	if ! bridge -d link show | grep -q " locked"; then
		echo "SKIP: iproute2 too old; Locked port feature not supported."
		return $ksft_skip
	fi
}

if [[ "$(id -u)" -ne 0 ]]; then
	echo "SKIP: need root privileges"
	exit $ksft_skip
fi

if [[ "$CHECK_TC" = "yes" ]]; then
	check_tc_version
fi

require_command()
{
	local cmd=$1; shift

	if [[ ! -x "$(command -v "$cmd")" ]]; then
		echo "SKIP: $cmd not installed"
		exit $ksft_skip
	fi
}

if [[ "$REQUIRE_JQ" = "yes" ]]; then
	require_command jq
fi
if [[ "$REQUIRE_MZ" = "yes" ]]; then
	require_command $MZ
fi
if [[ "$REQUIRE_MTOOLS" = "yes" ]]; then
	# https://github.com/vladimiroltean/mtools/
	# patched for IPv6 support
	require_command msend
	require_command mreceive
fi

if [[ ! -v NUM_NETIFS ]]; then
	echo "SKIP: importer does not define \"NUM_NETIFS\""
	exit $ksft_skip
fi

##############################################################################
# Command line options handling

count=0

while [[ $# -gt 0 ]]; do
	if [[ "$count" -eq "0" ]]; then
		unset NETIFS
		declare -A NETIFS
	fi
	count=$((count + 1))
	NETIFS[p$count]="$1"
	shift
done

##############################################################################
# Network interfaces configuration

create_netif_veth()
{
	local i

	for ((i = 1; i <= NUM_NETIFS; ++i)); do
		local j=$((i+1))

		ip link show dev ${NETIFS[p$i]} &> /dev/null
		if [[ $? -ne 0 ]]; then
			ip link add ${NETIFS[p$i]} type veth \
				peer name ${NETIFS[p$j]}
			if [[ $? -ne 0 ]]; then
				echo "Failed to create netif"
				exit 1
			fi
		fi
		i=$j
	done
}

create_netif()
{
	case "$NETIF_TYPE" in
	veth) create_netif_veth
	      ;;
	*) echo "Can not create interfaces of type \'$NETIF_TYPE\'"
	   exit 1
	   ;;
	esac
}

declare -A MAC_ADDR_ORIG
mac_addr_prepare()
{
	local new_addr=
	local dev=

	for ((i = 1; i <= NUM_NETIFS; ++i)); do
		dev=${NETIFS[p$i]}
		new_addr=$(printf "00:01:02:03:04:%02x" $i)

		MAC_ADDR_ORIG["$dev"]=$(ip -j link show dev $dev | jq -e '.[].address')
		# Strip quotes
		MAC_ADDR_ORIG["$dev"]=${MAC_ADDR_ORIG["$dev"]//\"/}
		ip link set dev $dev address $new_addr
	done
}

mac_addr_restore()
{
	local dev=

	for ((i = 1; i <= NUM_NETIFS; ++i)); do
		dev=${NETIFS[p$i]}
		ip link set dev $dev address ${MAC_ADDR_ORIG["$dev"]}
	done
}

if [[ "$NETIF_CREATE" = "yes" ]]; then
	create_netif
fi

if [[ "$STABLE_MAC_ADDRS" = "yes" ]]; then
	mac_addr_prepare
fi

for ((i = 1; i <= NUM_NETIFS; ++i)); do
	ip link show dev ${NETIFS[p$i]} &> /dev/null
	if [[ $? -ne 0 ]]; then
		echo "SKIP: could not find all required interfaces"
		exit $ksft_skip
	fi
done

##############################################################################
# Helpers

# Exit status to return at the end. Set in case one of the tests fails.
EXIT_STATUS=0
# Per-test return value. Clear at the beginning of each test.
RET=0

check_err()
{
	local err=$1
	local msg=$2

	if [[ $RET -eq 0 && $err -ne 0 ]]; then
		RET=$err
		retmsg=$msg
	fi
}

check_fail()
{
	local err=$1
	local msg=$2

	if [[ $RET -eq 0 && $err -eq 0 ]]; then
		RET=1
		retmsg=$msg
	fi
}

check_err_fail()
{
	local should_fail=$1; shift
	local err=$1; shift
	local what=$1; shift

	if ((should_fail)); then
		check_fail $err "$what succeeded, but should have failed"
	else
		check_err $err "$what failed"
	fi
}

log_test()
{
	local test_name=$1
	local opt_str=$2

	if [[ $# -eq 2 ]]; then
		opt_str="($opt_str)"
	fi

	if [[ $RET -ne 0 ]]; then
		EXIT_STATUS=1
		printf "TEST: %-60s  [FAIL]\n" "$test_name $opt_str"
		if [[ ! -z "$retmsg" ]]; then
			printf "\t%s\n" "$retmsg"
		fi
		if [ "${PAUSE_ON_FAIL}" = "yes" ]; then
			echo "Hit enter to continue, 'q' to quit"
			read a
			[ "$a" = "q" ] && exit 1
		fi
		return 1
	fi

	printf "TEST: %-60s  [ OK ]\n" "$test_name $opt_str"
	return 0
}

log_test_skip()
{
	local test_name=$1
	local opt_str=$2

	printf "TEST: %-60s  [SKIP]\n" "$test_name $opt_str"
	return 0
}

log_info()
{
	local msg=$1

	echo "INFO: $msg"
}

busywait()
{
	local timeout=$1; shift

	local start_time="$(date -u +%s%3N)"
	while true
	do
		local out
		out=$("$@")
		local ret=$?
		if ((!ret)); then
			echo -n "$out"
			return 0
		fi

		local current_time="$(date -u +%s%3N)"
		if ((current_time - start_time > timeout)); then
			echo -n "$out"
			return 1
		fi
	done
}

not()
{
	"$@"
	[[ $? != 0 ]]
}

get_max()
{
	local arr=("$@")

	max=${arr[0]}
	for cur in ${arr[@]}; do
		if [[ $cur -gt $max ]]; then
			max=$cur
		fi
	done

	echo $max
}

grep_bridge_fdb()
{
	local addr=$1; shift
	local word
	local flag

	if [ "$1" == "self" ] || [ "$1" == "master" ]; then
		word=$1; shift
		if [ "$1" == "-v" ]; then
			flag=$1; shift
		fi
	fi

	$@ | grep $addr | grep $flag "$word"
}

wait_for_port_up()
{
	"$@" | grep -q "Link detected: yes"
}

wait_for_offload()
{
	"$@" | grep -q offload
}

wait_for_trap()
{
	"$@" | grep -q trap
}

until_counter_is()
{
	local expr=$1; shift
	local current=$("$@")

	echo $((current))
	((current $expr))
}

busywait_for_counter()
{
	local timeout=$1; shift
	local delta=$1; shift

	local base=$("$@")
	busywait "$timeout" until_counter_is ">= $((base + delta))" "$@"
}

setup_wait_dev()
{
	local dev=$1; shift
	local wait_time=${1:-$WAIT_TIME}; shift

	setup_wait_dev_with_timeout "$dev" $INTERFACE_TIMEOUT $wait_time

	if (($?)); then
		check_err 1
		log_test setup_wait_dev ": Interface $dev does not come up."
		exit 1
	fi
}

setup_wait_dev_with_timeout()
{
	local dev=$1; shift
	local max_iterations=${1:-$WAIT_TIMEOUT}; shift
	local wait_time=${1:-$WAIT_TIME}; shift
	local i

	for ((i = 1; i <= $max_iterations; ++i)); do
		ip link show dev $dev up \
			| grep 'state UP' &> /dev/null
		if [[ $? -ne 0 ]]; then
			sleep 1
		else
			sleep $wait_time
			return 0
		fi
	done

	return 1
}

setup_wait()
{
	local num_netifs=${1:-$NUM_NETIFS}
	local i

	for ((i = 1; i <= num_netifs; ++i)); do
		setup_wait_dev ${NETIFS[p$i]} 0
	done

	# Make sure links are ready.
	sleep $WAIT_TIME
}

cmd_jq()
{
	local cmd=$1
	local jq_exp=$2
	local jq_opts=$3
	local ret
	local output

	output="$($cmd)"
	# it the command fails, return error right away
	ret=$?
	if [[ $ret -ne 0 ]]; then
		return $ret
	fi
	output=$(echo $output | jq -r $jq_opts "$jq_exp")
	ret=$?
	if [[ $ret -ne 0 ]]; then
		return $ret
	fi
	echo $output
	# return success only in case of non-empty output
	[ ! -z "$output" ]
}

lldpad_app_wait_set()
{
	local dev=$1; shift

	while lldptool -t -i $dev -V APP -c app | grep -Eq "pending|unknown"; do
		echo "$dev: waiting for lldpad to push pending APP updates"
		sleep 5
	done
}

lldpad_app_wait_del()
{
	# Give lldpad a chance to push down the changes. If the device is downed
	# too soon, the updates will be left pending. However, they will have
	# been struck off the lldpad's DB already, so we won't be able to tell
	# they are pending. Then on next test iteration this would cause
	# weirdness as newly-added APP rules conflict with the old ones,
	# sometimes getting stuck in an "unknown" state.
	sleep 5
}

pre_cleanup()
{
	if [ "${PAUSE_ON_CLEANUP}" = "yes" ]; then
		echo "Pausing before cleanup, hit any key to continue"
		read
	fi

	if [[ "$STABLE_MAC_ADDRS" = "yes" ]]; then
		mac_addr_restore
	fi
}

vrf_prepare()
{
	ip -4 rule add pref 32765 table local
	ip -4 rule del pref 0
	ip -6 rule add pref 32765 table local
	ip -6 rule del pref 0
}

vrf_cleanup()
{
	ip -6 rule add pref 0 table local
	ip -6 rule del pref 32765
	ip -4 rule add pref 0 table local
	ip -4 rule del pref 32765
}

__last_tb_id=0
declare -A __TB_IDS

__vrf_td_id_assign()
{
	local vrf_name=$1

	__last_tb_id=$((__last_tb_id + 1))
	__TB_IDS[$vrf_name]=$__last_tb_id
	return $__last_tb_id
}

__vrf_td_id_lookup()
{
	local vrf_name=$1

	return ${__TB_IDS[$vrf_name]}
}

vrf_create()
{
	local vrf_name=$1
	local tb_id

	__vrf_td_id_assign $vrf_name
	tb_id=$?

	ip link add dev $vrf_name type vrf table $tb_id
	ip -4 route add table $tb_id unreachable default metric 4278198272
	ip -6 route add table $tb_id unreachable default metric 4278198272
}

vrf_destroy()
{
	local vrf_name=$1
	local tb_id

	__vrf_td_id_lookup $vrf_name
	tb_id=$?

	ip -6 route del table $tb_id unreachable default metric 4278198272
	ip -4 route del table $tb_id unreachable default metric 4278198272
	ip link del dev $vrf_name
}

__addr_add_del()
{
	local if_name=$1
	local add_del=$2
	local array

	shift
	shift
	array=("${@}")

	for addrstr in "${array[@]}"; do
		ip address $add_del $addrstr dev $if_name
	done
}

__simple_if_init()
{
	local if_name=$1; shift
	local vrf_name=$1; shift
	local addrs=("${@}")

	ip link set dev $if_name master $vrf_name
	ip link set dev $if_name up

	__addr_add_del $if_name add "${addrs[@]}"
}

__simple_if_fini()
{
	local if_name=$1; shift
	local addrs=("${@}")

	__addr_add_del $if_name del "${addrs[@]}"

	ip link set dev $if_name down
	ip link set dev $if_name nomaster
}

simple_if_init()
{
	local if_name=$1
	local vrf_name
	local array

	shift
	vrf_name=v$if_name
	array=("${@}")

	vrf_create $vrf_name
	ip link set dev $vrf_name up
	__simple_if_init $if_name $vrf_name "${array[@]}"
}

simple_if_fini()
{
	local if_name=$1
	local vrf_name
	local array

	shift
	vrf_name=v$if_name
	array=("${@}")

	__simple_if_fini $if_name "${array[@]}"
	vrf_destroy $vrf_name
}

tunnel_create()
{
	local name=$1; shift
	local type=$1; shift
	local local=$1; shift
	local remote=$1; shift

	ip link add name $name type $type \
	   local $local remote $remote "$@"
	ip link set dev $name up
}

tunnel_destroy()
{
	local name=$1; shift

	ip link del dev $name
}

vlan_create()
{
	local if_name=$1; shift
	local vid=$1; shift
	local vrf=$1; shift
	local ips=("${@}")
	local name=$if_name.$vid

	ip link add name $name link $if_name type vlan id $vid
	if [ "$vrf" != "" ]; then
		ip link set dev $name master $vrf
	fi
	ip link set dev $name up
	__addr_add_del $name add "${ips[@]}"
}

vlan_destroy()
{
	local if_name=$1; shift
	local vid=$1; shift
	local name=$if_name.$vid

	ip link del dev $name
}

team_create()
{
	local if_name=$1; shift
	local mode=$1; shift

	require_command $TEAMD
	$TEAMD -t $if_name -d -c '{"runner": {"name": "'$mode'"}}'
	for slave in "$@"; do
		ip link set dev $slave down
		ip link set dev $slave master $if_name
		ip link set dev $slave up
	done
	ip link set dev $if_name up
}

team_destroy()
{
	local if_name=$1; shift

	$TEAMD -t $if_name -k
}

master_name_get()
{
	local if_name=$1

	ip -j link show dev $if_name | jq -r '.[]["master"]'
}

link_stats_get()
{
	local if_name=$1; shift
	local dir=$1; shift
	local stat=$1; shift

	ip -j -s link show dev $if_name \
		| jq '.[]["stats64"]["'$dir'"]["'$stat'"]'
}

link_stats_tx_packets_get()
{
	link_stats_get $1 tx packets
}

link_stats_rx_errors_get()
{
	link_stats_get $1 rx errors
}

tc_rule_stats_get()
{
	local dev=$1; shift
	local pref=$1; shift
	local dir=$1; shift
	local selector=${1:-.packets}; shift

	tc -j -s filter show dev $dev ${dir:-ingress} pref $pref \
	    | jq ".[1].options.actions[].stats$selector"
}

tc_rule_handle_stats_get()
{
	local id=$1; shift
	local handle=$1; shift
	local selector=${1:-.packets}; shift

	tc -j -s filter show $id \
	    | jq ".[] | select(.options.handle == $handle) | \
		  .options.actions[0].stats$selector"
}

ethtool_stats_get()
{
	local dev=$1; shift
	local stat=$1; shift

	ethtool -S $dev | grep "^ *$stat:" | head -n 1 | cut -d: -f2
}

qdisc_stats_get()
{
	local dev=$1; shift
	local handle=$1; shift
	local selector=$1; shift

	tc -j -s qdisc show dev "$dev" \
	    | jq '.[] | select(.handle == "'"$handle"'") | '"$selector"
}

qdisc_parent_stats_get()
{
	local dev=$1; shift
	local parent=$1; shift
	local selector=$1; shift

	tc -j -s qdisc show dev "$dev" invisible \
	    | jq '.[] | select(.parent == "'"$parent"'") | '"$selector"
}

ipv6_stats_get()
{
	local dev=$1; shift
	local stat=$1; shift

	cat /proc/net/dev_snmp6/$dev | grep "^$stat" | cut -f2
}

hw_stats_get()
{
	local suite=$1; shift
	local if_name=$1; shift
	local dir=$1; shift
	local stat=$1; shift

	ip -j stats show dev $if_name group offload subgroup $suite |
		jq ".[0].stats64.$dir.$stat"
}

humanize()
{
	local speed=$1; shift

	for unit in bps Kbps Mbps Gbps; do
		if (($(echo "$speed < 1024" | bc))); then
			break
		fi

		speed=$(echo "scale=1; $speed / 1024" | bc)
	done

	echo "$speed${unit}"
}

rate()
{
	local t0=$1; shift
	local t1=$1; shift
	local interval=$1; shift

	echo $((8 * (t1 - t0) / interval))
}

packets_rate()
{
	local t0=$1; shift
	local t1=$1; shift
	local interval=$1; shift

	echo $(((t1 - t0) / interval))
}

mac_get()
{
	local if_name=$1

	ip -j link show dev $if_name | jq -r '.[]["address"]'
}

ipv6_lladdr_get()
{
	local if_name=$1

	ip -j addr show dev $if_name | \
		jq -r '.[]["addr_info"][] | select(.scope == "link").local' | \
		head -1
}

bridge_ageing_time_get()
{
	local bridge=$1
	local ageing_time

	# Need to divide by 100 to convert to seconds.
	ageing_time=$(ip -j -d link show dev $bridge \
		      | jq '.[]["linkinfo"]["info_data"]["ageing_time"]')
	echo $((ageing_time / 100))
}

declare -A SYSCTL_ORIG
sysctl_set()
{
	local key=$1; shift
	local value=$1; shift

	SYSCTL_ORIG[$key]=$(sysctl -n $key)
	sysctl -qw $key=$value
}

sysctl_restore()
{
	local key=$1; shift

	sysctl -qw $key=${SYSCTL_ORIG["$key"]}
}

forwarding_enable()
{
	sysctl_set net.ipv4.conf.all.forwarding 1
	sysctl_set net.ipv6.conf.all.forwarding 1
}

forwarding_restore()
{
	sysctl_restore net.ipv6.conf.all.forwarding
	sysctl_restore net.ipv4.conf.all.forwarding
}

declare -A MTU_ORIG
mtu_set()
{
	local dev=$1; shift
	local mtu=$1; shift

	MTU_ORIG["$dev"]=$(ip -j link show dev $dev | jq -e '.[].mtu')
	ip link set dev $dev mtu $mtu
}

mtu_restore()
{
	local dev=$1; shift

	ip link set dev $dev mtu ${MTU_ORIG["$dev"]}
}

tc_offload_check()
{
	local num_netifs=${1:-$NUM_NETIFS}

	for ((i = 1; i <= num_netifs; ++i)); do
		ethtool -k ${NETIFS[p$i]} \
			| grep "hw-tc-offload: on" &> /dev/null
		if [[ $? -ne 0 ]]; then
			return 1
		fi
	done

	return 0
}

trap_install()
{
	local dev=$1; shift
	local direction=$1; shift

	# Some devices may not support or need in-hardware trapping of traffic
	# (e.g. the veth pairs that this library creates for non-existent
	# loopbacks). Use continue instead, so that there is a filter in there
	# (some tests check counters), and so that other filters are still
	# processed.
	tc filter add dev $dev $direction pref 1 \
		flower skip_sw action trap 2>/dev/null \
	    || tc filter add dev $dev $direction pref 1 \
		       flower action continue
}

trap_uninstall()
{
	local dev=$1; shift
	local direction=$1; shift

	tc filter del dev $dev $direction pref 1 flower
}

slow_path_trap_install()
{
	# For slow-path testing, we need to install a trap to get to
	# slow path the packets that would otherwise be switched in HW.
	if [ "${tcflags/skip_hw}" != "$tcflags" ]; then
		trap_install "$@"
	fi
}

slow_path_trap_uninstall()
{
	if [ "${tcflags/skip_hw}" != "$tcflags" ]; then
		trap_uninstall "$@"
	fi
}

__icmp_capture_add_del()
{
	local add_del=$1; shift
	local pref=$1; shift
	local vsuf=$1; shift
	local tundev=$1; shift
	local filter=$1; shift

	tc filter $add_del dev "$tundev" ingress \
	   proto ip$vsuf pref $pref \
	   flower ip_proto icmp$vsuf $filter \
	   action pass
}

icmp_capture_install()
{
	__icmp_capture_add_del add 100 "" "$@"
}

icmp_capture_uninstall()
{
	__icmp_capture_add_del del 100 "" "$@"
}

icmp6_capture_install()
{
	__icmp_capture_add_del add 100 v6 "$@"
}

icmp6_capture_uninstall()
{
	__icmp_capture_add_del del 100 v6 "$@"
}

__vlan_capture_add_del()
{
	local add_del=$1; shift
	local pref=$1; shift
	local dev=$1; shift
	local filter=$1; shift

	tc filter $add_del dev "$dev" ingress \
	   proto 802.1q pref $pref \
	   flower $filter \
	   action pass
}

vlan_capture_install()
{
	__vlan_capture_add_del add 100 "$@"
}

vlan_capture_uninstall()
{
	__vlan_capture_add_del del 100 "$@"
}

__dscp_capture_add_del()
{
	local add_del=$1; shift
	local dev=$1; shift
	local base=$1; shift
	local dscp;

	for prio in {0..7}; do
		dscp=$((base + prio))
		__icmp_capture_add_del $add_del $((dscp + 100)) "" $dev \
				       "skip_hw ip_tos $((dscp << 2))"
	done
}

dscp_capture_install()
{
	local dev=$1; shift
	local base=$1; shift

	__dscp_capture_add_del add $dev $base
}

dscp_capture_uninstall()
{
	local dev=$1; shift
	local base=$1; shift

	__dscp_capture_add_del del $dev $base
}

dscp_fetch_stats()
{
	local dev=$1; shift
	local base=$1; shift

	for prio in {0..7}; do
		local dscp=$((base + prio))
		local t=$(tc_rule_stats_get $dev $((dscp + 100)))
		echo "[$dscp]=$t "
	done
}

matchall_sink_create()
{
	local dev=$1; shift

	tc qdisc add dev $dev clsact
	tc filter add dev $dev ingress \
	   pref 10000 \
	   matchall \
	   action drop
}

tests_run()
{
	local current_test

	for current_test in ${TESTS:-$ALL_TESTS}; do
		$current_test
	done
}

multipath_eval()
{
	local desc="$1"
	local weight_rp12=$2
	local weight_rp13=$3
	local packets_rp12=$4
	local packets_rp13=$5
	local weights_ratio packets_ratio diff

	RET=0

	if [[ "$weight_rp12" -gt "$weight_rp13" ]]; then
		weights_ratio=$(echo "scale=2; $weight_rp12 / $weight_rp13" \
				| bc -l)
	else
		weights_ratio=$(echo "scale=2; $weight_rp13 / $weight_rp12" \
				| bc -l)
	fi

	if [[ "$packets_rp12" -eq "0" || "$packets_rp13" -eq "0" ]]; then
	       check_err 1 "Packet difference is 0"
	       log_test "Multipath"
	       log_info "Expected ratio $weights_ratio"
	       return
	fi

	if [[ "$weight_rp12" -gt "$weight_rp13" ]]; then
		packets_ratio=$(echo "scale=2; $packets_rp12 / $packets_rp13" \
				| bc -l)
	else
		packets_ratio=$(echo "scale=2; $packets_rp13 / $packets_rp12" \
				| bc -l)
	fi

	diff=$(echo $weights_ratio - $packets_ratio | bc -l)
	diff=${diff#-}

	test "$(echo "$diff / $weights_ratio > 0.15" | bc -l)" -eq 0
	check_err $? "Too large discrepancy between expected and measured ratios"
	log_test "$desc"
	log_info "Expected ratio $weights_ratio Measured ratio $packets_ratio"
}

in_ns()
{
	local name=$1; shift

	ip netns exec $name bash <<-EOF
		NUM_NETIFS=0
		source lib.sh
		$(for a in "$@"; do printf "%q${IFS:0:1}" "$a"; done)
	EOF
}

##############################################################################
# Tests

ping_do()
{
	local if_name=$1
	local dip=$2
	local args=$3
	local vrf_name

	vrf_name=$(master_name_get $if_name)
	ip vrf exec $vrf_name \
		$PING $args $dip -c $PING_COUNT -i 0.1 \
		-w $PING_TIMEOUT &> /dev/null
}

ping_test()
{
	RET=0

	ping_do $1 $2
	check_err $?
	log_test "ping$3"
}

ping6_do()
{
	local if_name=$1
	local dip=$2
	local args=$3
	local vrf_name

	vrf_name=$(master_name_get $if_name)
	ip vrf exec $vrf_name \
		$PING6 $args $dip -c $PING_COUNT -i 0.1 \
		-w $PING_TIMEOUT &> /dev/null
}

ping6_test()
{
	RET=0

	ping6_do $1 $2
	check_err $?
	log_test "ping6$3"
}

learning_test()
{
	local bridge=$1
	local br_port1=$2	# Connected to `host1_if`.
	local host1_if=$3
	local host2_if=$4
	local mac=de:ad:be:ef:13:37
	local ageing_time

	RET=0

	bridge -j fdb show br $bridge brport $br_port1 \
		| jq -e ".[] | select(.mac == \"$mac\")" &> /dev/null
	check_fail $? "Found FDB record when should not"

	# Disable unknown unicast flooding on `br_port1` to make sure
	# packets are only forwarded through the port after a matching
	# FDB entry was installed.
	bridge link set dev $br_port1 flood off

	tc qdisc add dev $host1_if ingress
	tc filter add dev $host1_if ingress protocol ip pref 1 handle 101 \
		flower dst_mac $mac action drop

	$MZ $host2_if -c 1 -p 64 -b $mac -t ip -q
	sleep 1

	tc -j -s filter show dev $host1_if ingress \
		| jq -e ".[] | select(.options.handle == 101) \
		| select(.options.actions[0].stats.packets == 1)" &> /dev/null
	check_fail $? "Packet reached second host when should not"

	$MZ $host1_if -c 1 -p 64 -a $mac -t ip -q
	sleep 1

	bridge -j fdb show br $bridge brport $br_port1 \
		| jq -e ".[] | select(.mac == \"$mac\")" &> /dev/null
	check_err $? "Did not find FDB record when should"

	$MZ $host2_if -c 1 -p 64 -b $mac -t ip -q
	sleep 1

	tc -j -s filter show dev $host1_if ingress \
		| jq -e ".[] | select(.options.handle == 101) \
		| select(.options.actions[0].stats.packets == 1)" &> /dev/null
	check_err $? "Packet did not reach second host when should"

	# Wait for 10 seconds after the ageing time to make sure FDB
	# record was aged-out.
	ageing_time=$(bridge_ageing_time_get $bridge)
	sleep $((ageing_time + 10))

	bridge -j fdb show br $bridge brport $br_port1 \
		| jq -e ".[] | select(.mac == \"$mac\")" &> /dev/null
	check_fail $? "Found FDB record when should not"

	bridge link set dev $br_port1 learning off

	$MZ $host1_if -c 1 -p 64 -a $mac -t ip -q
	sleep 1

	bridge -j fdb show br $bridge brport $br_port1 \
		| jq -e ".[] | select(.mac == \"$mac\")" &> /dev/null
	check_fail $? "Found FDB record when should not"

	bridge link set dev $br_port1 learning on

	tc filter del dev $host1_if ingress protocol ip pref 1 handle 101 flower
	tc qdisc del dev $host1_if ingress

	bridge link set dev $br_port1 flood on

	log_test "FDB learning"
}

flood_test_do()
{
	local should_flood=$1
	local mac=$2
	local ip=$3
	local host1_if=$4
	local host2_if=$5
	local err=0

	# Add an ACL on `host2_if` which will tell us whether the packet
	# was flooded to it or not.
	tc qdisc add dev $host2_if ingress
	tc filter add dev $host2_if ingress protocol ip pref 1 handle 101 \
		flower dst_mac $mac action drop

	$MZ $host1_if -c 1 -p 64 -b $mac -B $ip -t ip -q
	sleep 1

	tc -j -s filter show dev $host2_if ingress \
		| jq -e ".[] | select(.options.handle == 101) \
		| select(.options.actions[0].stats.packets == 1)" &> /dev/null
	if [[ $? -ne 0 && $should_flood == "true" || \
	      $? -eq 0 && $should_flood == "false" ]]; then
		err=1
	fi

	tc filter del dev $host2_if ingress protocol ip pref 1 handle 101 flower
	tc qdisc del dev $host2_if ingress

	return $err
}

flood_unicast_test()
{
	local br_port=$1
	local host1_if=$2
	local host2_if=$3
	local mac=de:ad:be:ef:13:37
	local ip=192.0.2.100

	RET=0

	bridge link set dev $br_port flood off

	flood_test_do false $mac $ip $host1_if $host2_if
	check_err $? "Packet flooded when should not"

	bridge link set dev $br_port flood on

	flood_test_do true $mac $ip $host1_if $host2_if
	check_err $? "Packet was not flooded when should"

	log_test "Unknown unicast flood"
}

flood_multicast_test()
{
	local br_port=$1
	local host1_if=$2
	local host2_if=$3
	local mac=01:00:5e:00:00:01
	local ip=239.0.0.1

	RET=0

	bridge link set dev $br_port mcast_flood off

	flood_test_do false $mac $ip $host1_if $host2_if
	check_err $? "Packet flooded when should not"

	bridge link set dev $br_port mcast_flood on

	flood_test_do true $mac $ip $host1_if $host2_if
	check_err $? "Packet was not flooded when should"

	log_test "Unregistered multicast flood"
}

flood_test()
{
	# `br_port` is connected to `host2_if`
	local br_port=$1
	local host1_if=$2
	local host2_if=$3

	flood_unicast_test $br_port $host1_if $host2_if
	flood_multicast_test $br_port $host1_if $host2_if
}

__start_traffic()
{
	local pktsize=$1; shift
	local proto=$1; shift
	local h_in=$1; shift    # Where the traffic egresses the host
	local sip=$1; shift
	local dip=$1; shift
	local dmac=$1; shift

	$MZ $h_in -p $pktsize -A $sip -B $dip -c 0 \
		-a own -b $dmac -t "$proto" -q "$@" &
	sleep 1
}

start_traffic_pktsize()
{
	local pktsize=$1; shift

	__start_traffic $pktsize udp "$@"
}

start_tcp_traffic_pktsize()
{
	local pktsize=$1; shift

	__start_traffic $pktsize tcp "$@"
}

start_traffic()
{
	start_traffic_pktsize 8000 "$@"
}

start_tcp_traffic()
{
	start_tcp_traffic_pktsize 8000 "$@"
}

stop_traffic()
{
	# Suppress noise from killing mausezahn.
	{ kill %% && wait %%; } 2>/dev/null
}

declare -A cappid
declare -A capfile
declare -A capout

tcpdump_start()
{
	local if_name=$1; shift
	local ns=$1; shift

	capfile[$if_name]=$(mktemp)
	capout[$if_name]=$(mktemp)

	if [ -z $ns ]; then
		ns_cmd=""
	else
		ns_cmd="ip netns exec ${ns}"
	fi

	if [ -z $SUDO_USER ] ; then
		capuser=""
	else
		capuser="-Z $SUDO_USER"
	fi

	$ns_cmd tcpdump $TCPDUMP_EXTRA_FLAGS -e -n -Q in -i $if_name \
		-s 65535 -B 32768 $capuser -w ${capfile[$if_name]} \
		> "${capout[$if_name]}" 2>&1 &
	cappid[$if_name]=$!

	sleep 1
}

tcpdump_stop()
{
	local if_name=$1
	local pid=${cappid[$if_name]}

	$ns_cmd kill "$pid" && wait "$pid"
	sleep 1
}

tcpdump_cleanup()
{
	local if_name=$1

	rm ${capfile[$if_name]} ${capout[$if_name]}
}

tcpdump_show()
{
	local if_name=$1

	tcpdump -e -n -r ${capfile[$if_name]} 2>&1
}

# return 0 if the packet wasn't seen on host2_if or 1 if it was
mcast_packet_test()
{
	local mac=$1
	local src_ip=$2
	local ip=$3
	local host1_if=$4
	local host2_if=$5
	local seen=0
	local tc_proto="ip"
	local mz_v6arg=""

	# basic check to see if we were passed an IPv4 address, if not assume IPv6
	if [[ ! $ip =~ ^[0-9]{1,3}\.[0-9]{1,3}\.[0-9]{1,3}\.[0-9]{1,3}$ ]]; then
		tc_proto="ipv6"
		mz_v6arg="-6"
	fi

	# Add an ACL on `host2_if` which will tell us whether the packet
	# was received by it or not.
	tc qdisc add dev $host2_if ingress
	tc filter add dev $host2_if ingress protocol $tc_proto pref 1 handle 101 \
		flower ip_proto udp dst_mac $mac action drop

	$MZ $host1_if $mz_v6arg -c 1 -p 64 -b $mac -A $src_ip -B $ip -t udp "dp=4096,sp=2048" -q
	sleep 1

	tc -j -s filter show dev $host2_if ingress \
		| jq -e ".[] | select(.options.handle == 101) \
		| select(.options.actions[0].stats.packets == 1)" &> /dev/null
	if [[ $? -eq 0 ]]; then
		seen=1
	fi

	tc filter del dev $host2_if ingress protocol $tc_proto pref 1 handle 101 flower
	tc qdisc del dev $host2_if ingress

	return $seen
}

brmcast_check_sg_entries()
{
	local report=$1; shift
	local slist=("$@")
	local sarg=""

	for src in "${slist[@]}"; do
		sarg="${sarg} and .source_list[].address == \"$src\""
	done
	bridge -j -d -s mdb show dev br0 \
		| jq -e ".[].mdb[] | \
			 select(.grp == \"$TEST_GROUP\" and .source_list != null $sarg)" &>/dev/null
	check_err $? "Wrong *,G entry source list after $report report"

	for sgent in "${slist[@]}"; do
		bridge -j -d -s mdb show dev br0 \
			| jq -e ".[].mdb[] | \
				 select(.grp == \"$TEST_GROUP\" and .src == \"$sgent\")" &>/dev/null
		check_err $? "Missing S,G entry ($sgent, $TEST_GROUP)"
	done
}

brmcast_check_sg_fwding()
{
	local should_fwd=$1; shift
	local sources=("$@")

	for src in "${sources[@]}"; do
		local retval=0

		mcast_packet_test $TEST_GROUP_MAC $src $TEST_GROUP $h2 $h1
		retval=$?
		if [ $should_fwd -eq 1 ]; then
			check_fail $retval "Didn't forward traffic from S,G ($src, $TEST_GROUP)"
		else
			check_err $retval "Forwarded traffic for blocked S,G ($src, $TEST_GROUP)"
		fi
	done
}

brmcast_check_sg_state()
{
	local is_blocked=$1; shift
	local sources=("$@")
	local should_fail=1

	if [ $is_blocked -eq 1 ]; then
		should_fail=0
	fi

	for src in "${sources[@]}"; do
		bridge -j -d -s mdb show dev br0 \
			| jq -e ".[].mdb[] | \
				 select(.grp == \"$TEST_GROUP\" and .source_list != null) |
				 .source_list[] |
				 select(.address == \"$src\") |
				 select(.timer == \"0.00\")" &>/dev/null
		check_err_fail $should_fail $? "Entry $src has zero timer"

		bridge -j -d -s mdb show dev br0 \
			| jq -e ".[].mdb[] | \
				 select(.grp == \"$TEST_GROUP\" and .src == \"$src\" and \
				 .flags[] == \"blocked\")" &>/dev/null
		check_err_fail $should_fail $? "Entry $src has blocked flag"
	done
}

<<<<<<< HEAD
=======
mc_join()
{
	local if_name=$1
	local group=$2
	local vrf_name=$(master_name_get $if_name)

	# We don't care about actual reception, just about joining the
	# IP multicast group and adding the L2 address to the device's
	# MAC filtering table
	ip vrf exec $vrf_name \
		mreceive -g $group -I $if_name > /dev/null 2>&1 &
	mreceive_pid=$!

	sleep 1
}

mc_leave()
{
	kill "$mreceive_pid" && wait "$mreceive_pid"
}

mc_send()
{
	local if_name=$1
	local groups=$2
	local vrf_name=$(master_name_get $if_name)

	ip vrf exec $vrf_name \
		msend -g $groups -I $if_name -c 1 > /dev/null 2>&1
}

>>>>>>> 88084a3d
start_ip_monitor()
{
	local mtype=$1; shift
	local ip=${1-ip}; shift

	# start the monitor in the background
	tmpfile=`mktemp /var/run/nexthoptestXXX`
	mpid=`($ip monitor $mtype > $tmpfile & echo $!) 2>/dev/null`
	sleep 0.2
	echo "$mpid $tmpfile"
}

stop_ip_monitor()
{
	local mpid=$1; shift
	local tmpfile=$1; shift
	local el=$1; shift
	local what=$1; shift

	sleep 0.2
	kill $mpid
	local lines=`grep '^\w' $tmpfile | wc -l`
	test $lines -eq $el
	check_err $? "$what: $lines lines of events, expected $el"
	rm -rf $tmpfile
}

hw_stats_monitor_test()
{
	local dev=$1; shift
	local type=$1; shift
	local make_suitable=$1; shift
	local make_unsuitable=$1; shift
	local ip=${1-ip}; shift

	RET=0

	# Expect a notification about enablement.
	local ipmout=$(start_ip_monitor stats "$ip")
	$ip stats set dev $dev ${type}_stats on
	stop_ip_monitor $ipmout 1 "${type}_stats enablement"

	# Expect a notification about offload.
	local ipmout=$(start_ip_monitor stats "$ip")
	$make_suitable
	stop_ip_monitor $ipmout 1 "${type}_stats installation"

	# Expect a notification about loss of offload.
	local ipmout=$(start_ip_monitor stats "$ip")
	$make_unsuitable
	stop_ip_monitor $ipmout 1 "${type}_stats deinstallation"

	# Expect a notification about disablement
	local ipmout=$(start_ip_monitor stats "$ip")
	$ip stats set dev $dev ${type}_stats off
	stop_ip_monitor $ipmout 1 "${type}_stats disablement"

	log_test "${type}_stats notifications"
}<|MERGE_RESOLUTION|>--- conflicted
+++ resolved
@@ -1590,8 +1590,6 @@
 	done
 }
 
-<<<<<<< HEAD
-=======
 mc_join()
 {
 	local if_name=$1
@@ -1623,7 +1621,6 @@
 		msend -g $groups -I $if_name -c 1 > /dev/null 2>&1
 }
 
->>>>>>> 88084a3d
 start_ip_monitor()
 {
 	local mtype=$1; shift
