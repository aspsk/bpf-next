--- conflicted
+++ resolved
@@ -143,20 +143,11 @@
 		}
 
 		refcount_inc(&req->ref);
-		iov_iter_xarray(&iter, READ, &req->mapping->i_pages,
+		iov_iter_xarray(&iter, ITER_DEST, &req->mapping->i_pages,
 				lstart + done, slen);
 
-<<<<<<< HEAD
-		iov_iter_xarray(&iter, ITER_DEST, &rreq->mapping->i_pages,
-				start + done, subreq->len);
-
-		ret = fscache_read(cres, subreq->start, &iter,
-				   NETFS_READ_HOLE_FAIL,
-				   erofc_fscache_subreq_complete, subreq);
-=======
 		ret = fscache_read(cres, sstart, &iter, NETFS_READ_HOLE_FAIL,
 				   erofs_fscache_subreq_complete, req);
->>>>>>> c505feba
 		if (ret == -EIOCBQUEUED)
 			ret = 0;
 		if (ret) {
@@ -248,12 +239,7 @@
 
 	count = primary->len - primary->submitted;
 	if (!(map.m_flags & EROFS_MAP_MAPPED)) {
-<<<<<<< HEAD
-		count = len;
 		iov_iter_xarray(&iter, ITER_DEST, &mapping->i_pages, pos, count);
-=======
-		iov_iter_xarray(&iter, READ, &mapping->i_pages, pos, count);
->>>>>>> c505feba
 		iov_iter_zero(count, &iter);
 		primary->submitted += count;
 		return 0;
