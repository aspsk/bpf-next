/*
 *	An async IO implementation for Linux
 *	Written by Benjamin LaHaise <bcrl@kvack.org>
 *
 *	Implements an efficient asynchronous io interface.
 *
 *	Copyright 2000, 2001, 2002 Red Hat, Inc.  All Rights Reserved.
 *
 *	See ../COPYING for licensing terms.
 */
#define pr_fmt(fmt) "%s: " fmt, __func__

#include <linux/kernel.h>
#include <linux/init.h>
#include <linux/errno.h>
#include <linux/time.h>
#include <linux/aio_abi.h>
#include <linux/export.h>
#include <linux/syscalls.h>
#include <linux/backing-dev.h>
#include <linux/uio.h>

#include <linux/sched/signal.h>
#include <linux/fs.h>
#include <linux/file.h>
#include <linux/mm.h>
#include <linux/mman.h>
#include <linux/mmu_context.h>
#include <linux/percpu.h>
#include <linux/slab.h>
#include <linux/timer.h>
#include <linux/aio.h>
#include <linux/highmem.h>
#include <linux/workqueue.h>
#include <linux/security.h>
#include <linux/eventfd.h>
#include <linux/blkdev.h>
#include <linux/compat.h>
#include <linux/migrate.h>
#include <linux/ramfs.h>
#include <linux/percpu-refcount.h>
#include <linux/mount.h>

#include <asm/kmap_types.h>
#include <linux/uaccess.h>

#include "internal.h"

#define AIO_RING_MAGIC			0xa10a10a1
#define AIO_RING_COMPAT_FEATURES	1
#define AIO_RING_INCOMPAT_FEATURES	0
struct aio_ring {
	unsigned	id;	/* kernel internal index number */
	unsigned	nr;	/* number of io_events */
	unsigned	head;	/* Written to by userland or under ring_lock
				 * mutex by aio_read_events_ring(). */
	unsigned	tail;

	unsigned	magic;
	unsigned	compat_features;
	unsigned	incompat_features;
	unsigned	header_length;	/* size of aio_ring */


	struct io_event		io_events[0];
}; /* 128 bytes + ring size */

#define AIO_RING_PAGES	8

struct kioctx_table {
	struct rcu_head	rcu;
	unsigned	nr;
	struct kioctx	*table[];
};

struct kioctx_cpu {
	unsigned		reqs_available;
};

struct ctx_rq_wait {
	struct completion comp;
	atomic_t count;
};

struct kioctx {
	struct percpu_ref	users;
	atomic_t		dead;

	struct percpu_ref	reqs;

	unsigned long		user_id;

	struct __percpu kioctx_cpu *cpu;

	/*
	 * For percpu reqs_available, number of slots we move to/from global
	 * counter at a time:
	 */
	unsigned		req_batch;
	/*
	 * This is what userspace passed to io_setup(), it's not used for
	 * anything but counting against the global max_reqs quota.
	 *
	 * The real limit is nr_events - 1, which will be larger (see
	 * aio_setup_ring())
	 */
	unsigned		max_reqs;

	/* Size of ringbuffer, in units of struct io_event */
	unsigned		nr_events;

	unsigned long		mmap_base;
	unsigned long		mmap_size;

	struct page		**ring_pages;
	long			nr_pages;

	struct work_struct	free_work;

	/*
	 * signals when all in-flight requests are done
	 */
	struct ctx_rq_wait	*rq_wait;

	struct {
		/*
		 * This counts the number of available slots in the ringbuffer,
		 * so we avoid overflowing it: it's decremented (if positive)
		 * when allocating a kiocb and incremented when the resulting
		 * io_event is pulled off the ringbuffer.
		 *
		 * We batch accesses to it with a percpu version.
		 */
		atomic_t	reqs_available;
	} ____cacheline_aligned_in_smp;

	struct {
		spinlock_t	ctx_lock;
		struct list_head active_reqs;	/* used for cancellation */
	} ____cacheline_aligned_in_smp;

	struct {
		struct mutex	ring_lock;
		wait_queue_head_t wait;
	} ____cacheline_aligned_in_smp;

	struct {
		unsigned	tail;
		unsigned	completed_events;
		spinlock_t	completion_lock;
	} ____cacheline_aligned_in_smp;

	struct page		*internal_pages[AIO_RING_PAGES];
	struct file		*aio_ring_file;

	unsigned		id;
};

/*
 * We use ki_cancel == KIOCB_CANCELLED to indicate that a kiocb has been either
 * cancelled or completed (this makes a certain amount of sense because
 * successful cancellation - io_cancel() - does deliver the completion to
 * userspace).
 *
 * And since most things don't implement kiocb cancellation and we'd really like
 * kiocb completion to be lockless when possible, we use ki_cancel to
 * synchronize cancellation and completion - we only set it to KIOCB_CANCELLED
 * with xchg() or cmpxchg(), see batch_complete_aio() and kiocb_cancel().
 */
#define KIOCB_CANCELLED		((void *) (~0ULL))

struct aio_kiocb {
	struct kiocb		common;

	struct kioctx		*ki_ctx;
	kiocb_cancel_fn		*ki_cancel;

	struct iocb __user	*ki_user_iocb;	/* user's aiocb */
	__u64			ki_user_data;	/* user's data for completion */

	struct list_head	ki_list;	/* the aio core uses this
						 * for cancellation */

	/*
	 * If the aio_resfd field of the userspace iocb is not zero,
	 * this is the underlying eventfd context to deliver events to.
	 */
	struct eventfd_ctx	*ki_eventfd;
};

/*------ sysctl variables----*/
static DEFINE_SPINLOCK(aio_nr_lock);
unsigned long aio_nr;		/* current system wide number of aio requests */
unsigned long aio_max_nr = 0x10000; /* system wide maximum number of aio requests */
/*----end sysctl variables---*/

static struct kmem_cache	*kiocb_cachep;
static struct kmem_cache	*kioctx_cachep;

static struct vfsmount *aio_mnt;

static const struct file_operations aio_ring_fops;
static const struct address_space_operations aio_ctx_aops;

static struct file *aio_private_file(struct kioctx *ctx, loff_t nr_pages)
{
	struct qstr this = QSTR_INIT("[aio]", 5);
	struct file *file;
	struct path path;
	struct inode *inode = alloc_anon_inode(aio_mnt->mnt_sb);
	if (IS_ERR(inode))
		return ERR_CAST(inode);

	inode->i_mapping->a_ops = &aio_ctx_aops;
	inode->i_mapping->private_data = ctx;
	inode->i_size = PAGE_SIZE * nr_pages;

	path.dentry = d_alloc_pseudo(aio_mnt->mnt_sb, &this);
	if (!path.dentry) {
		iput(inode);
		return ERR_PTR(-ENOMEM);
	}
	path.mnt = mntget(aio_mnt);

	d_instantiate(path.dentry, inode);
	file = alloc_file(&path, FMODE_READ | FMODE_WRITE, &aio_ring_fops);
	if (IS_ERR(file)) {
		path_put(&path);
		return file;
	}

	file->f_flags = O_RDWR;
	return file;
}

static struct dentry *aio_mount(struct file_system_type *fs_type,
				int flags, const char *dev_name, void *data)
{
	static const struct dentry_operations ops = {
		.d_dname	= simple_dname,
	};
	struct dentry *root = mount_pseudo(fs_type, "aio:", NULL, &ops,
					   AIO_RING_MAGIC);

	if (!IS_ERR(root))
		root->d_sb->s_iflags |= SB_I_NOEXEC;
	return root;
}

/* aio_setup
 *	Creates the slab caches used by the aio routines, panic on
 *	failure as this is done early during the boot sequence.
 */
static int __init aio_setup(void)
{
	static struct file_system_type aio_fs = {
		.name		= "aio",
		.mount		= aio_mount,
		.kill_sb	= kill_anon_super,
	};
	aio_mnt = kern_mount(&aio_fs);
	if (IS_ERR(aio_mnt))
		panic("Failed to create aio fs mount.");

	kiocb_cachep = KMEM_CACHE(aio_kiocb, SLAB_HWCACHE_ALIGN|SLAB_PANIC);
	kioctx_cachep = KMEM_CACHE(kioctx,SLAB_HWCACHE_ALIGN|SLAB_PANIC);

	pr_debug("sizeof(struct page) = %zu\n", sizeof(struct page));

	return 0;
}
__initcall(aio_setup);

static void put_aio_ring_file(struct kioctx *ctx)
{
	struct file *aio_ring_file = ctx->aio_ring_file;
	struct address_space *i_mapping;

	if (aio_ring_file) {
		truncate_setsize(file_inode(aio_ring_file), 0);

		/* Prevent further access to the kioctx from migratepages */
		i_mapping = aio_ring_file->f_mapping;
		spin_lock(&i_mapping->private_lock);
		i_mapping->private_data = NULL;
		ctx->aio_ring_file = NULL;
		spin_unlock(&i_mapping->private_lock);

		fput(aio_ring_file);
	}
}

static void aio_free_ring(struct kioctx *ctx)
{
	int i;

	/* Disconnect the kiotx from the ring file.  This prevents future
	 * accesses to the kioctx from page migration.
	 */
	put_aio_ring_file(ctx);

	for (i = 0; i < ctx->nr_pages; i++) {
		struct page *page;
		pr_debug("pid(%d) [%d] page->count=%d\n", current->pid, i,
				page_count(ctx->ring_pages[i]));
		page = ctx->ring_pages[i];
		if (!page)
			continue;
		ctx->ring_pages[i] = NULL;
		put_page(page);
	}

	if (ctx->ring_pages && ctx->ring_pages != ctx->internal_pages) {
		kfree(ctx->ring_pages);
		ctx->ring_pages = NULL;
	}
}

static int aio_ring_mremap(struct vm_area_struct *vma)
{
	struct file *file = vma->vm_file;
	struct mm_struct *mm = vma->vm_mm;
	struct kioctx_table *table;
	int i, res = -EINVAL;

	spin_lock(&mm->ioctx_lock);
	rcu_read_lock();
	table = rcu_dereference(mm->ioctx_table);
	for (i = 0; i < table->nr; i++) {
		struct kioctx *ctx;

		ctx = table->table[i];
		if (ctx && ctx->aio_ring_file == file) {
			if (!atomic_read(&ctx->dead)) {
				ctx->user_id = ctx->mmap_base = vma->vm_start;
				res = 0;
			}
			break;
		}
	}

	rcu_read_unlock();
	spin_unlock(&mm->ioctx_lock);
	return res;
}

static const struct vm_operations_struct aio_ring_vm_ops = {
	.mremap		= aio_ring_mremap,
#if IS_ENABLED(CONFIG_MMU)
	.fault		= filemap_fault,
	.map_pages	= filemap_map_pages,
	.page_mkwrite	= filemap_page_mkwrite,
#endif
};

static int aio_ring_mmap(struct file *file, struct vm_area_struct *vma)
{
	vma->vm_flags |= VM_DONTEXPAND;
	vma->vm_ops = &aio_ring_vm_ops;
	return 0;
}

static const struct file_operations aio_ring_fops = {
	.mmap = aio_ring_mmap,
};

#if IS_ENABLED(CONFIG_MIGRATION)
static int aio_migratepage(struct address_space *mapping, struct page *new,
			struct page *old, enum migrate_mode mode)
{
	struct kioctx *ctx;
	unsigned long flags;
	pgoff_t idx;
	int rc;

	/*
	 * We cannot support the _NO_COPY case here, because copy needs to
	 * happen under the ctx->completion_lock. That does not work with the
	 * migration workflow of MIGRATE_SYNC_NO_COPY.
	 */
	if (mode == MIGRATE_SYNC_NO_COPY)
		return -EINVAL;

	rc = 0;

	/* mapping->private_lock here protects against the kioctx teardown.  */
	spin_lock(&mapping->private_lock);
	ctx = mapping->private_data;
	if (!ctx) {
		rc = -EINVAL;
		goto out;
	}

	/* The ring_lock mutex.  The prevents aio_read_events() from writing
	 * to the ring's head, and prevents page migration from mucking in
	 * a partially initialized kiotx.
	 */
	if (!mutex_trylock(&ctx->ring_lock)) {
		rc = -EAGAIN;
		goto out;
	}

	idx = old->index;
	if (idx < (pgoff_t)ctx->nr_pages) {
		/* Make sure the old page hasn't already been changed */
		if (ctx->ring_pages[idx] != old)
			rc = -EAGAIN;
	} else
		rc = -EINVAL;

	if (rc != 0)
		goto out_unlock;

	/* Writeback must be complete */
	BUG_ON(PageWriteback(old));
	get_page(new);

	rc = migrate_page_move_mapping(mapping, new, old, NULL, mode, 1);
	if (rc != MIGRATEPAGE_SUCCESS) {
		put_page(new);
		goto out_unlock;
	}

	/* Take completion_lock to prevent other writes to the ring buffer
	 * while the old page is copied to the new.  This prevents new
	 * events from being lost.
	 */
	spin_lock_irqsave(&ctx->completion_lock, flags);
	migrate_page_copy(new, old);
	BUG_ON(ctx->ring_pages[idx] != old);
	ctx->ring_pages[idx] = new;
	spin_unlock_irqrestore(&ctx->completion_lock, flags);

	/* The old page is no longer accessible. */
	put_page(old);

out_unlock:
	mutex_unlock(&ctx->ring_lock);
out:
	spin_unlock(&mapping->private_lock);
	return rc;
}
#endif

static const struct address_space_operations aio_ctx_aops = {
	.set_page_dirty = __set_page_dirty_no_writeback,
#if IS_ENABLED(CONFIG_MIGRATION)
	.migratepage	= aio_migratepage,
#endif
};

static int aio_setup_ring(struct kioctx *ctx, unsigned int nr_events)
{
	struct aio_ring *ring;
	struct mm_struct *mm = current->mm;
	unsigned long size, unused;
	int nr_pages;
	int i;
	struct file *file;

	/* Compensate for the ring buffer's head/tail overlap entry */
	nr_events += 2;	/* 1 is required, 2 for good luck */

	size = sizeof(struct aio_ring);
	size += sizeof(struct io_event) * nr_events;

	nr_pages = PFN_UP(size);
	if (nr_pages < 0)
		return -EINVAL;

	file = aio_private_file(ctx, nr_pages);
	if (IS_ERR(file)) {
		ctx->aio_ring_file = NULL;
		return -ENOMEM;
	}

	ctx->aio_ring_file = file;
	nr_events = (PAGE_SIZE * nr_pages - sizeof(struct aio_ring))
			/ sizeof(struct io_event);

	ctx->ring_pages = ctx->internal_pages;
	if (nr_pages > AIO_RING_PAGES) {
		ctx->ring_pages = kcalloc(nr_pages, sizeof(struct page *),
					  GFP_KERNEL);
		if (!ctx->ring_pages) {
			put_aio_ring_file(ctx);
			return -ENOMEM;
		}
	}

	for (i = 0; i < nr_pages; i++) {
		struct page *page;
		page = find_or_create_page(file->f_mapping,
					   i, GFP_HIGHUSER | __GFP_ZERO);
		if (!page)
			break;
		pr_debug("pid(%d) page[%d]->count=%d\n",
			 current->pid, i, page_count(page));
		SetPageUptodate(page);
		unlock_page(page);

		ctx->ring_pages[i] = page;
	}
	ctx->nr_pages = i;

	if (unlikely(i != nr_pages)) {
		aio_free_ring(ctx);
		return -ENOMEM;
	}

	ctx->mmap_size = nr_pages * PAGE_SIZE;
	pr_debug("attempting mmap of %lu bytes\n", ctx->mmap_size);

	if (down_write_killable(&mm->mmap_sem)) {
		ctx->mmap_size = 0;
		aio_free_ring(ctx);
		return -EINTR;
	}

	ctx->mmap_base = do_mmap_pgoff(ctx->aio_ring_file, 0, ctx->mmap_size,
				       PROT_READ | PROT_WRITE,
				       MAP_SHARED, 0, &unused, NULL);
	up_write(&mm->mmap_sem);
	if (IS_ERR((void *)ctx->mmap_base)) {
		ctx->mmap_size = 0;
		aio_free_ring(ctx);
		return -ENOMEM;
	}

	pr_debug("mmap address: 0x%08lx\n", ctx->mmap_base);

	ctx->user_id = ctx->mmap_base;
	ctx->nr_events = nr_events; /* trusted copy */

	ring = kmap_atomic(ctx->ring_pages[0]);
	ring->nr = nr_events;	/* user copy */
	ring->id = ~0U;
	ring->head = ring->tail = 0;
	ring->magic = AIO_RING_MAGIC;
	ring->compat_features = AIO_RING_COMPAT_FEATURES;
	ring->incompat_features = AIO_RING_INCOMPAT_FEATURES;
	ring->header_length = sizeof(struct aio_ring);
	kunmap_atomic(ring);
	flush_dcache_page(ctx->ring_pages[0]);

	return 0;
}

#define AIO_EVENTS_PER_PAGE	(PAGE_SIZE / sizeof(struct io_event))
#define AIO_EVENTS_FIRST_PAGE	((PAGE_SIZE - sizeof(struct aio_ring)) / sizeof(struct io_event))
#define AIO_EVENTS_OFFSET	(AIO_EVENTS_PER_PAGE - AIO_EVENTS_FIRST_PAGE)

void kiocb_set_cancel_fn(struct kiocb *iocb, kiocb_cancel_fn *cancel)
{
	struct aio_kiocb *req = container_of(iocb, struct aio_kiocb, common);
	struct kioctx *ctx = req->ki_ctx;
	unsigned long flags;

	spin_lock_irqsave(&ctx->ctx_lock, flags);

	if (!req->ki_list.next)
		list_add(&req->ki_list, &ctx->active_reqs);

	req->ki_cancel = cancel;

	spin_unlock_irqrestore(&ctx->ctx_lock, flags);
}
EXPORT_SYMBOL(kiocb_set_cancel_fn);

static int kiocb_cancel(struct aio_kiocb *kiocb)
{
	kiocb_cancel_fn *old, *cancel;

	/*
	 * Don't want to set kiocb->ki_cancel = KIOCB_CANCELLED unless it
	 * actually has a cancel function, hence the cmpxchg()
	 */

	cancel = ACCESS_ONCE(kiocb->ki_cancel);
	do {
		if (!cancel || cancel == KIOCB_CANCELLED)
			return -EINVAL;

		old = cancel;
		cancel = cmpxchg(&kiocb->ki_cancel, old, KIOCB_CANCELLED);
	} while (cancel != old);

	return cancel(&kiocb->common);
}

static void free_ioctx(struct work_struct *work)
{
	struct kioctx *ctx = container_of(work, struct kioctx, free_work);

	pr_debug("freeing %p\n", ctx);

	aio_free_ring(ctx);
	free_percpu(ctx->cpu);
	percpu_ref_exit(&ctx->reqs);
	percpu_ref_exit(&ctx->users);
	kmem_cache_free(kioctx_cachep, ctx);
}

static void free_ioctx_reqs(struct percpu_ref *ref)
{
	struct kioctx *ctx = container_of(ref, struct kioctx, reqs);

	/* At this point we know that there are no any in-flight requests */
	if (ctx->rq_wait && atomic_dec_and_test(&ctx->rq_wait->count))
		complete(&ctx->rq_wait->comp);

	INIT_WORK(&ctx->free_work, free_ioctx);
	schedule_work(&ctx->free_work);
}

/*
 * When this function runs, the kioctx has been removed from the "hash table"
 * and ctx->users has dropped to 0, so we know no more kiocbs can be submitted -
 * now it's safe to cancel any that need to be.
 */
static void free_ioctx_users(struct percpu_ref *ref)
{
	struct kioctx *ctx = container_of(ref, struct kioctx, users);
	struct aio_kiocb *req;

	spin_lock_irq(&ctx->ctx_lock);

	while (!list_empty(&ctx->active_reqs)) {
		req = list_first_entry(&ctx->active_reqs,
				       struct aio_kiocb, ki_list);

		list_del_init(&req->ki_list);
		kiocb_cancel(req);
	}

	spin_unlock_irq(&ctx->ctx_lock);

	percpu_ref_kill(&ctx->reqs);
	percpu_ref_put(&ctx->reqs);
}

static int ioctx_add_table(struct kioctx *ctx, struct mm_struct *mm)
{
	unsigned i, new_nr;
	struct kioctx_table *table, *old;
	struct aio_ring *ring;

	spin_lock(&mm->ioctx_lock);
	table = rcu_dereference_raw(mm->ioctx_table);

	while (1) {
		if (table)
			for (i = 0; i < table->nr; i++)
				if (!table->table[i]) {
					ctx->id = i;
					table->table[i] = ctx;
					spin_unlock(&mm->ioctx_lock);

					/* While kioctx setup is in progress,
					 * we are protected from page migration
					 * changes ring_pages by ->ring_lock.
					 */
					ring = kmap_atomic(ctx->ring_pages[0]);
					ring->id = ctx->id;
					kunmap_atomic(ring);
					return 0;
				}

		new_nr = (table ? table->nr : 1) * 4;
		spin_unlock(&mm->ioctx_lock);

		table = kzalloc(sizeof(*table) + sizeof(struct kioctx *) *
				new_nr, GFP_KERNEL);
		if (!table)
			return -ENOMEM;

		table->nr = new_nr;

		spin_lock(&mm->ioctx_lock);
		old = rcu_dereference_raw(mm->ioctx_table);

		if (!old) {
			rcu_assign_pointer(mm->ioctx_table, table);
		} else if (table->nr > old->nr) {
			memcpy(table->table, old->table,
			       old->nr * sizeof(struct kioctx *));

			rcu_assign_pointer(mm->ioctx_table, table);
			kfree_rcu(old, rcu);
		} else {
			kfree(table);
			table = old;
		}
	}
}

static void aio_nr_sub(unsigned nr)
{
	spin_lock(&aio_nr_lock);
	if (WARN_ON(aio_nr - nr > aio_nr))
		aio_nr = 0;
	else
		aio_nr -= nr;
	spin_unlock(&aio_nr_lock);
}

/* ioctx_alloc
 *	Allocates and initializes an ioctx.  Returns an ERR_PTR if it failed.
 */
static struct kioctx *ioctx_alloc(unsigned nr_events)
{
	struct mm_struct *mm = current->mm;
	struct kioctx *ctx;
	int err = -ENOMEM;

	/*
	 * Store the original nr_events -- what userspace passed to io_setup(),
	 * for counting against the global limit -- before it changes.
	 */
	unsigned int max_reqs = nr_events;

	/*
	 * We keep track of the number of available ringbuffer slots, to prevent
	 * overflow (reqs_available), and we also use percpu counters for this.
	 *
	 * So since up to half the slots might be on other cpu's percpu counters
	 * and unavailable, double nr_events so userspace sees what they
	 * expected: additionally, we move req_batch slots to/from percpu
	 * counters at a time, so make sure that isn't 0:
	 */
	nr_events = max(nr_events, num_possible_cpus() * 4);
	nr_events *= 2;

	/* Prevent overflows */
	if (nr_events > (0x10000000U / sizeof(struct io_event))) {
		pr_debug("ENOMEM: nr_events too high\n");
		return ERR_PTR(-EINVAL);
	}

	if (!nr_events || (unsigned long)max_reqs > aio_max_nr)
		return ERR_PTR(-EAGAIN);

	ctx = kmem_cache_zalloc(kioctx_cachep, GFP_KERNEL);
	if (!ctx)
		return ERR_PTR(-ENOMEM);

	ctx->max_reqs = max_reqs;

	spin_lock_init(&ctx->ctx_lock);
	spin_lock_init(&ctx->completion_lock);
	mutex_init(&ctx->ring_lock);
	/* Protect against page migration throughout kiotx setup by keeping
	 * the ring_lock mutex held until setup is complete. */
	mutex_lock(&ctx->ring_lock);
	init_waitqueue_head(&ctx->wait);

	INIT_LIST_HEAD(&ctx->active_reqs);

	if (percpu_ref_init(&ctx->users, free_ioctx_users, 0, GFP_KERNEL))
		goto err;

	if (percpu_ref_init(&ctx->reqs, free_ioctx_reqs, 0, GFP_KERNEL))
		goto err;

	ctx->cpu = alloc_percpu(struct kioctx_cpu);
	if (!ctx->cpu)
		goto err;

	err = aio_setup_ring(ctx, nr_events);
	if (err < 0)
		goto err;

	atomic_set(&ctx->reqs_available, ctx->nr_events - 1);
	ctx->req_batch = (ctx->nr_events - 1) / (num_possible_cpus() * 4);
	if (ctx->req_batch < 1)
		ctx->req_batch = 1;

	/* limit the number of system wide aios */
	spin_lock(&aio_nr_lock);
	if (aio_nr + ctx->max_reqs > aio_max_nr ||
	    aio_nr + ctx->max_reqs < aio_nr) {
		spin_unlock(&aio_nr_lock);
		err = -EAGAIN;
		goto err_ctx;
	}
	aio_nr += ctx->max_reqs;
	spin_unlock(&aio_nr_lock);

	percpu_ref_get(&ctx->users);	/* io_setup() will drop this ref */
	percpu_ref_get(&ctx->reqs);	/* free_ioctx_users() will drop this */

	err = ioctx_add_table(ctx, mm);
	if (err)
		goto err_cleanup;

	/* Release the ring_lock mutex now that all setup is complete. */
	mutex_unlock(&ctx->ring_lock);

	pr_debug("allocated ioctx %p[%ld]: mm=%p mask=0x%x\n",
		 ctx, ctx->user_id, mm, ctx->nr_events);
	return ctx;

err_cleanup:
	aio_nr_sub(ctx->max_reqs);
err_ctx:
	atomic_set(&ctx->dead, 1);
	if (ctx->mmap_size)
		vm_munmap(ctx->mmap_base, ctx->mmap_size);
	aio_free_ring(ctx);
err:
	mutex_unlock(&ctx->ring_lock);
	free_percpu(ctx->cpu);
	percpu_ref_exit(&ctx->reqs);
	percpu_ref_exit(&ctx->users);
	kmem_cache_free(kioctx_cachep, ctx);
	pr_debug("error allocating ioctx %d\n", err);
	return ERR_PTR(err);
}

/* kill_ioctx
 *	Cancels all outstanding aio requests on an aio context.  Used
 *	when the processes owning a context have all exited to encourage
 *	the rapid destruction of the kioctx.
 */
static int kill_ioctx(struct mm_struct *mm, struct kioctx *ctx,
		      struct ctx_rq_wait *wait)
{
	struct kioctx_table *table;

	spin_lock(&mm->ioctx_lock);
	if (atomic_xchg(&ctx->dead, 1)) {
		spin_unlock(&mm->ioctx_lock);
		return -EINVAL;
	}

	table = rcu_dereference_raw(mm->ioctx_table);
	WARN_ON(ctx != table->table[ctx->id]);
	table->table[ctx->id] = NULL;
	spin_unlock(&mm->ioctx_lock);

	/* percpu_ref_kill() will do the necessary call_rcu() */
	wake_up_all(&ctx->wait);

	/*
	 * It'd be more correct to do this in free_ioctx(), after all
	 * the outstanding kiocbs have finished - but by then io_destroy
	 * has already returned, so io_setup() could potentially return
	 * -EAGAIN with no ioctxs actually in use (as far as userspace
	 *  could tell).
	 */
	aio_nr_sub(ctx->max_reqs);

	if (ctx->mmap_size)
		vm_munmap(ctx->mmap_base, ctx->mmap_size);

	ctx->rq_wait = wait;
	percpu_ref_kill(&ctx->users);
	return 0;
}

/*
 * exit_aio: called when the last user of mm goes away.  At this point, there is
 * no way for any new requests to be submited or any of the io_* syscalls to be
 * called on the context.
 *
 * There may be outstanding kiocbs, but free_ioctx() will explicitly wait on
 * them.
 */
void exit_aio(struct mm_struct *mm)
{
	struct kioctx_table *table = rcu_dereference_raw(mm->ioctx_table);
	struct ctx_rq_wait wait;
	int i, skipped;

	if (!table)
		return;

	atomic_set(&wait.count, table->nr);
	init_completion(&wait.comp);

	skipped = 0;
	for (i = 0; i < table->nr; ++i) {
		struct kioctx *ctx = table->table[i];

		if (!ctx) {
			skipped++;
			continue;
		}

		/*
		 * We don't need to bother with munmap() here - exit_mmap(mm)
		 * is coming and it'll unmap everything. And we simply can't,
		 * this is not necessarily our ->mm.
		 * Since kill_ioctx() uses non-zero ->mmap_size as indicator
		 * that it needs to unmap the area, just set it to 0.
		 */
		ctx->mmap_size = 0;
		kill_ioctx(mm, ctx, &wait);
	}

	if (!atomic_sub_and_test(skipped, &wait.count)) {
		/* Wait until all IO for the context are done. */
		wait_for_completion(&wait.comp);
	}

	RCU_INIT_POINTER(mm->ioctx_table, NULL);
	kfree(table);
}

static void put_reqs_available(struct kioctx *ctx, unsigned nr)
{
	struct kioctx_cpu *kcpu;
	unsigned long flags;

	local_irq_save(flags);
	kcpu = this_cpu_ptr(ctx->cpu);
	kcpu->reqs_available += nr;

	while (kcpu->reqs_available >= ctx->req_batch * 2) {
		kcpu->reqs_available -= ctx->req_batch;
		atomic_add(ctx->req_batch, &ctx->reqs_available);
	}

	local_irq_restore(flags);
}

static bool get_reqs_available(struct kioctx *ctx)
{
	struct kioctx_cpu *kcpu;
	bool ret = false;
	unsigned long flags;

	local_irq_save(flags);
	kcpu = this_cpu_ptr(ctx->cpu);
	if (!kcpu->reqs_available) {
		int old, avail = atomic_read(&ctx->reqs_available);

		do {
			if (avail < ctx->req_batch)
				goto out;

			old = avail;
			avail = atomic_cmpxchg(&ctx->reqs_available,
					       avail, avail - ctx->req_batch);
		} while (avail != old);

		kcpu->reqs_available += ctx->req_batch;
	}

	ret = true;
	kcpu->reqs_available--;
out:
	local_irq_restore(flags);
	return ret;
}

/* refill_reqs_available
 *	Updates the reqs_available reference counts used for tracking the
 *	number of free slots in the completion ring.  This can be called
 *	from aio_complete() (to optimistically update reqs_available) or
 *	from aio_get_req() (the we're out of events case).  It must be
 *	called holding ctx->completion_lock.
 */
static void refill_reqs_available(struct kioctx *ctx, unsigned head,
                                  unsigned tail)
{
	unsigned events_in_ring, completed;

	/* Clamp head since userland can write to it. */
	head %= ctx->nr_events;
	if (head <= tail)
		events_in_ring = tail - head;
	else
		events_in_ring = ctx->nr_events - (head - tail);

	completed = ctx->completed_events;
	if (events_in_ring < completed)
		completed -= events_in_ring;
	else
		completed = 0;

	if (!completed)
		return;

	ctx->completed_events -= completed;
	put_reqs_available(ctx, completed);
}

/* user_refill_reqs_available
 *	Called to refill reqs_available when aio_get_req() encounters an
 *	out of space in the completion ring.
 */
static void user_refill_reqs_available(struct kioctx *ctx)
{
	spin_lock_irq(&ctx->completion_lock);
	if (ctx->completed_events) {
		struct aio_ring *ring;
		unsigned head;

		/* Access of ring->head may race with aio_read_events_ring()
		 * here, but that's okay since whether we read the old version
		 * or the new version, and either will be valid.  The important
		 * part is that head cannot pass tail since we prevent
		 * aio_complete() from updating tail by holding
		 * ctx->completion_lock.  Even if head is invalid, the check
		 * against ctx->completed_events below will make sure we do the
		 * safe/right thing.
		 */
		ring = kmap_atomic(ctx->ring_pages[0]);
		head = ring->head;
		kunmap_atomic(ring);

		refill_reqs_available(ctx, head, ctx->tail);
	}

	spin_unlock_irq(&ctx->completion_lock);
}

/* aio_get_req
 *	Allocate a slot for an aio request.
 * Returns NULL if no requests are free.
 */
static inline struct aio_kiocb *aio_get_req(struct kioctx *ctx)
{
	struct aio_kiocb *req;

	if (!get_reqs_available(ctx)) {
		user_refill_reqs_available(ctx);
		if (!get_reqs_available(ctx))
			return NULL;
	}

	req = kmem_cache_alloc(kiocb_cachep, GFP_KERNEL|__GFP_ZERO);
	if (unlikely(!req))
		goto out_put;

	percpu_ref_get(&ctx->reqs);

	req->ki_ctx = ctx;
	return req;
out_put:
	put_reqs_available(ctx, 1);
	return NULL;
}

static void kiocb_free(struct aio_kiocb *req)
{
	if (req->common.ki_filp)
		fput(req->common.ki_filp);
	if (req->ki_eventfd != NULL)
		eventfd_ctx_put(req->ki_eventfd);
	kmem_cache_free(kiocb_cachep, req);
}

static struct kioctx *lookup_ioctx(unsigned long ctx_id)
{
	struct aio_ring __user *ring  = (void __user *)ctx_id;
	struct mm_struct *mm = current->mm;
	struct kioctx *ctx, *ret = NULL;
	struct kioctx_table *table;
	unsigned id;

	if (get_user(id, &ring->id))
		return NULL;

	rcu_read_lock();
	table = rcu_dereference(mm->ioctx_table);

	if (!table || id >= table->nr)
		goto out;

	ctx = table->table[id];
	if (ctx && ctx->user_id == ctx_id) {
		percpu_ref_get(&ctx->users);
		ret = ctx;
	}
out:
	rcu_read_unlock();
	return ret;
}

/* aio_complete
 *	Called when the io request on the given iocb is complete.
 */
static void aio_complete(struct kiocb *kiocb, long res, long res2)
{
	struct aio_kiocb *iocb = container_of(kiocb, struct aio_kiocb, common);
	struct kioctx	*ctx = iocb->ki_ctx;
	struct aio_ring	*ring;
	struct io_event	*ev_page, *event;
	unsigned tail, pos, head;
	unsigned long	flags;

	if (kiocb->ki_flags & IOCB_WRITE) {
		struct file *file = kiocb->ki_filp;

		/*
		 * Tell lockdep we inherited freeze protection from submission
		 * thread.
		 */
		if (S_ISREG(file_inode(file)->i_mode))
			__sb_writers_acquired(file_inode(file)->i_sb, SB_FREEZE_WRITE);
		file_end_write(file);
	}

	/*
	 * Special case handling for sync iocbs:
	 *  - events go directly into the iocb for fast handling
	 *  - the sync task with the iocb in its stack holds the single iocb
	 *    ref, no other paths have a way to get another ref
	 *  - the sync task helpfully left a reference to itself in the iocb
	 */
	BUG_ON(is_sync_kiocb(kiocb));

	if (iocb->ki_list.next) {
		unsigned long flags;

		spin_lock_irqsave(&ctx->ctx_lock, flags);
		list_del(&iocb->ki_list);
		spin_unlock_irqrestore(&ctx->ctx_lock, flags);
	}

	/*
	 * Add a completion event to the ring buffer. Must be done holding
	 * ctx->completion_lock to prevent other code from messing with the tail
	 * pointer since we might be called from irq context.
	 */
	spin_lock_irqsave(&ctx->completion_lock, flags);

	tail = ctx->tail;
	pos = tail + AIO_EVENTS_OFFSET;

	if (++tail >= ctx->nr_events)
		tail = 0;

	ev_page = kmap_atomic(ctx->ring_pages[pos / AIO_EVENTS_PER_PAGE]);
	event = ev_page + pos % AIO_EVENTS_PER_PAGE;

	event->obj = (u64)(unsigned long)iocb->ki_user_iocb;
	event->data = iocb->ki_user_data;
	event->res = res;
	event->res2 = res2;

	kunmap_atomic(ev_page);
	flush_dcache_page(ctx->ring_pages[pos / AIO_EVENTS_PER_PAGE]);

	pr_debug("%p[%u]: %p: %p %Lx %lx %lx\n",
		 ctx, tail, iocb, iocb->ki_user_iocb, iocb->ki_user_data,
		 res, res2);

	/* after flagging the request as done, we
	 * must never even look at it again
	 */
	smp_wmb();	/* make event visible before updating tail */

	ctx->tail = tail;

	ring = kmap_atomic(ctx->ring_pages[0]);
	head = ring->head;
	ring->tail = tail;
	kunmap_atomic(ring);
	flush_dcache_page(ctx->ring_pages[0]);

	ctx->completed_events++;
	if (ctx->completed_events > 1)
		refill_reqs_available(ctx, head, tail);
	spin_unlock_irqrestore(&ctx->completion_lock, flags);

	pr_debug("added to ring %p at [%u]\n", iocb, tail);

	/*
	 * Check if the user asked us to deliver the result through an
	 * eventfd. The eventfd_signal() function is safe to be called
	 * from IRQ context.
	 */
	if (iocb->ki_eventfd != NULL)
		eventfd_signal(iocb->ki_eventfd, 1);

	/* everything turned out well, dispose of the aiocb. */
	kiocb_free(iocb);

	/*
	 * We have to order our ring_info tail store above and test
	 * of the wait list below outside the wait lock.  This is
	 * like in wake_up_bit() where clearing a bit has to be
	 * ordered with the unlocked test.
	 */
	smp_mb();

	if (waitqueue_active(&ctx->wait))
		wake_up(&ctx->wait);

	percpu_ref_put(&ctx->reqs);
}

/* aio_read_events_ring
 *	Pull an event off of the ioctx's event ring.  Returns the number of
 *	events fetched
 */
static long aio_read_events_ring(struct kioctx *ctx,
				 struct io_event __user *event, long nr)
{
	struct aio_ring *ring;
	unsigned head, tail, pos;
	long ret = 0;
	int copy_ret;

	/*
	 * The mutex can block and wake us up and that will cause
	 * wait_event_interruptible_hrtimeout() to schedule without sleeping
	 * and repeat. This should be rare enough that it doesn't cause
	 * peformance issues. See the comment in read_events() for more detail.
	 */
	sched_annotate_sleep();
	mutex_lock(&ctx->ring_lock);

	/* Access to ->ring_pages here is protected by ctx->ring_lock. */
	ring = kmap_atomic(ctx->ring_pages[0]);
	head = ring->head;
	tail = ring->tail;
	kunmap_atomic(ring);

	/*
	 * Ensure that once we've read the current tail pointer, that
	 * we also see the events that were stored up to the tail.
	 */
	smp_rmb();

	pr_debug("h%u t%u m%u\n", head, tail, ctx->nr_events);

	if (head == tail)
		goto out;

	head %= ctx->nr_events;
	tail %= ctx->nr_events;

	while (ret < nr) {
		long avail;
		struct io_event *ev;
		struct page *page;

		avail = (head <= tail ?  tail : ctx->nr_events) - head;
		if (head == tail)
			break;

		avail = min(avail, nr - ret);
		avail = min_t(long, avail, AIO_EVENTS_PER_PAGE -
			    ((head + AIO_EVENTS_OFFSET) % AIO_EVENTS_PER_PAGE));

		pos = head + AIO_EVENTS_OFFSET;
		page = ctx->ring_pages[pos / AIO_EVENTS_PER_PAGE];
		pos %= AIO_EVENTS_PER_PAGE;

		ev = kmap(page);
		copy_ret = copy_to_user(event + ret, ev + pos,
					sizeof(*ev) * avail);
		kunmap(page);

		if (unlikely(copy_ret)) {
			ret = -EFAULT;
			goto out;
		}

		ret += avail;
		head += avail;
		head %= ctx->nr_events;
	}

	ring = kmap_atomic(ctx->ring_pages[0]);
	ring->head = head;
	kunmap_atomic(ring);
	flush_dcache_page(ctx->ring_pages[0]);

	pr_debug("%li  h%u t%u\n", ret, head, tail);
out:
	mutex_unlock(&ctx->ring_lock);

	return ret;
}

static bool aio_read_events(struct kioctx *ctx, long min_nr, long nr,
			    struct io_event __user *event, long *i)
{
	long ret = aio_read_events_ring(ctx, event + *i, nr - *i);

	if (ret > 0)
		*i += ret;

	if (unlikely(atomic_read(&ctx->dead)))
		ret = -EINVAL;

	if (!*i)
		*i = ret;

	return ret < 0 || *i >= min_nr;
}

static long read_events(struct kioctx *ctx, long min_nr, long nr,
			struct io_event __user *event,
			struct timespec __user *timeout)
{
	ktime_t until = KTIME_MAX;
	long ret = 0;

	if (timeout) {
		struct timespec	ts;

		if (unlikely(copy_from_user(&ts, timeout, sizeof(ts))))
			return -EFAULT;

		until = timespec_to_ktime(ts);
	}

	/*
	 * Note that aio_read_events() is being called as the conditional - i.e.
	 * we're calling it after prepare_to_wait() has set task state to
	 * TASK_INTERRUPTIBLE.
	 *
	 * But aio_read_events() can block, and if it blocks it's going to flip
	 * the task state back to TASK_RUNNING.
	 *
	 * This should be ok, provided it doesn't flip the state back to
	 * TASK_RUNNING and return 0 too much - that causes us to spin. That
	 * will only happen if the mutex_lock() call blocks, and we then find
	 * the ringbuffer empty. So in practice we should be ok, but it's
	 * something to be aware of when touching this code.
	 */
	if (until == 0)
		aio_read_events(ctx, min_nr, nr, event, &ret);
	else
		wait_event_interruptible_hrtimeout(ctx->wait,
				aio_read_events(ctx, min_nr, nr, event, &ret),
				until);

	if (!ret && signal_pending(current))
		ret = -EINTR;

	return ret;
}

/* sys_io_setup:
 *	Create an aio_context capable of receiving at least nr_events.
 *	ctxp must not point to an aio_context that already exists, and
 *	must be initialized to 0 prior to the call.  On successful
 *	creation of the aio_context, *ctxp is filled in with the resulting 
 *	handle.  May fail with -EINVAL if *ctxp is not initialized,
 *	if the specified nr_events exceeds internal limits.  May fail 
 *	with -EAGAIN if the specified nr_events exceeds the user's limit 
 *	of available events.  May fail with -ENOMEM if insufficient kernel
 *	resources are available.  May fail with -EFAULT if an invalid
 *	pointer is passed for ctxp.  Will fail with -ENOSYS if not
 *	implemented.
 */
SYSCALL_DEFINE2(io_setup, unsigned, nr_events, aio_context_t __user *, ctxp)
{
	struct kioctx *ioctx = NULL;
	unsigned long ctx;
	long ret;

	ret = get_user(ctx, ctxp);
	if (unlikely(ret))
		goto out;

	ret = -EINVAL;
	if (unlikely(ctx || nr_events == 0)) {
		pr_debug("EINVAL: ctx %lu nr_events %u\n",
		         ctx, nr_events);
		goto out;
	}

	ioctx = ioctx_alloc(nr_events);
	ret = PTR_ERR(ioctx);
	if (!IS_ERR(ioctx)) {
		ret = put_user(ioctx->user_id, ctxp);
		if (ret)
			kill_ioctx(current->mm, ioctx, NULL);
		percpu_ref_put(&ioctx->users);
	}

out:
	return ret;
}

#ifdef CONFIG_COMPAT
COMPAT_SYSCALL_DEFINE2(io_setup, unsigned, nr_events, u32 __user *, ctx32p)
{
	struct kioctx *ioctx = NULL;
	unsigned long ctx;
	long ret;

	ret = get_user(ctx, ctx32p);
	if (unlikely(ret))
		goto out;

	ret = -EINVAL;
	if (unlikely(ctx || nr_events == 0)) {
		pr_debug("EINVAL: ctx %lu nr_events %u\n",
		         ctx, nr_events);
		goto out;
	}

	ioctx = ioctx_alloc(nr_events);
	ret = PTR_ERR(ioctx);
	if (!IS_ERR(ioctx)) {
		/* truncating is ok because it's a user address */
		ret = put_user((u32)ioctx->user_id, ctx32p);
		if (ret)
			kill_ioctx(current->mm, ioctx, NULL);
		percpu_ref_put(&ioctx->users);
	}

out:
	return ret;
}
#endif

/* sys_io_destroy:
 *	Destroy the aio_context specified.  May cancel any outstanding 
 *	AIOs and block on completion.  Will fail with -ENOSYS if not
 *	implemented.  May fail with -EINVAL if the context pointed to
 *	is invalid.
 */
SYSCALL_DEFINE1(io_destroy, aio_context_t, ctx)
{
	struct kioctx *ioctx = lookup_ioctx(ctx);
	if (likely(NULL != ioctx)) {
		struct ctx_rq_wait wait;
		int ret;

		init_completion(&wait.comp);
		atomic_set(&wait.count, 1);

		/* Pass requests_done to kill_ioctx() where it can be set
		 * in a thread-safe way. If we try to set it here then we have
		 * a race condition if two io_destroy() called simultaneously.
		 */
		ret = kill_ioctx(current->mm, ioctx, &wait);
		percpu_ref_put(&ioctx->users);

		/* Wait until all IO for the context are done. Otherwise kernel
		 * keep using user-space buffers even if user thinks the context
		 * is destroyed.
		 */
		if (!ret)
			wait_for_completion(&wait.comp);

		return ret;
	}
	pr_debug("EINVAL: invalid context id\n");
	return -EINVAL;
}

static int aio_setup_rw(int rw, struct iocb *iocb, struct iovec **iovec,
		bool vectored, bool compat, struct iov_iter *iter)
{
	void __user *buf = (void __user *)(uintptr_t)iocb->aio_buf;
	size_t len = iocb->aio_nbytes;

	if (!vectored) {
		ssize_t ret = import_single_range(rw, buf, len, *iovec, iter);
		*iovec = NULL;
		return ret;
	}
#ifdef CONFIG_COMPAT
	if (compat)
		return compat_import_iovec(rw, buf, len, UIO_FASTIOV, iovec,
				iter);
#endif
	return import_iovec(rw, buf, len, UIO_FASTIOV, iovec, iter);
}

static inline ssize_t aio_ret(struct kiocb *req, ssize_t ret)
{
	switch (ret) {
	case -EIOCBQUEUED:
		return ret;
	case -ERESTARTSYS:
	case -ERESTARTNOINTR:
	case -ERESTARTNOHAND:
	case -ERESTART_RESTARTBLOCK:
		/*
		 * There's no easy way to restart the syscall since other AIO's
		 * may be already running. Just fail this IO with EINTR.
		 */
		ret = -EINTR;
		/*FALLTHRU*/
	default:
		aio_complete(req, ret, 0);
		return 0;
	}
}

static ssize_t aio_read(struct kiocb *req, struct iocb *iocb, bool vectored,
		bool compat)
{
	struct file *file = req->ki_filp;
	struct iovec inline_vecs[UIO_FASTIOV], *iovec = inline_vecs;
	struct iov_iter iter;
	ssize_t ret;

	if (unlikely(!(file->f_mode & FMODE_READ)))
		return -EBADF;
	if (unlikely(!file->f_op->read_iter))
		return -EINVAL;

	ret = aio_setup_rw(READ, iocb, &iovec, vectored, compat, &iter);
	if (ret)
		return ret;
	ret = rw_verify_area(READ, file, &req->ki_pos, iov_iter_count(&iter));
	if (!ret)
		ret = aio_ret(req, call_read_iter(file, req, &iter));
	kfree(iovec);
	return ret;
}

static ssize_t aio_write(struct kiocb *req, struct iocb *iocb, bool vectored,
		bool compat)
{
	struct file *file = req->ki_filp;
	struct iovec inline_vecs[UIO_FASTIOV], *iovec = inline_vecs;
	struct iov_iter iter;
	ssize_t ret;

	if (unlikely(!(file->f_mode & FMODE_WRITE)))
		return -EBADF;
	if (unlikely(!file->f_op->write_iter))
		return -EINVAL;

	ret = aio_setup_rw(WRITE, iocb, &iovec, vectored, compat, &iter);
	if (ret)
		return ret;
	ret = rw_verify_area(WRITE, file, &req->ki_pos, iov_iter_count(&iter));
	if (!ret) {
		req->ki_flags |= IOCB_WRITE;
		file_start_write(file);
		ret = aio_ret(req, call_write_iter(file, req, &iter));
		/*
		 * We release freeze protection in aio_complete().  Fool lockdep
		 * by telling it the lock got released so that it doesn't
		 * complain about held lock when we return to userspace.
		 */
		if (S_ISREG(file_inode(file)->i_mode))
			__sb_writers_release(file_inode(file)->i_sb, SB_FREEZE_WRITE);
	}
	kfree(iovec);
	return ret;
}

static int io_submit_one(struct kioctx *ctx, struct iocb __user *user_iocb,
			 struct iocb *iocb, bool compat)
{
	struct aio_kiocb *req;
	struct file *file;
	ssize_t ret;

	/* enforce forwards compatibility on users */
	if (unlikely(iocb->aio_reserved2)) {
		pr_debug("EINVAL: reserve field set\n");
		return -EINVAL;
	}

	/* prevent overflows */
	if (unlikely(
	    (iocb->aio_buf != (unsigned long)iocb->aio_buf) ||
	    (iocb->aio_nbytes != (size_t)iocb->aio_nbytes) ||
	    ((ssize_t)iocb->aio_nbytes < 0)
	   )) {
		pr_debug("EINVAL: overflow check\n");
		return -EINVAL;
	}

	req = aio_get_req(ctx);
	if (unlikely(!req))
		return -EAGAIN;

	req->common.ki_filp = file = fget(iocb->aio_fildes);
	if (unlikely(!req->common.ki_filp)) {
		ret = -EBADF;
		goto out_put_req;
	}
	req->common.ki_pos = iocb->aio_offset;
	req->common.ki_complete = aio_complete;
	req->common.ki_flags = iocb_flags(req->common.ki_filp);
	req->common.ki_hint = file_write_hint(file);

	if (iocb->aio_flags & IOCB_FLAG_RESFD) {
		/*
		 * If the IOCB_FLAG_RESFD flag of aio_flags is set, get an
		 * instance of the file* now. The file descriptor must be
		 * an eventfd() fd, and will be signaled for each completed
		 * event using the eventfd_signal() function.
		 */
		req->ki_eventfd = eventfd_ctx_fdget((int) iocb->aio_resfd);
		if (IS_ERR(req->ki_eventfd)) {
			ret = PTR_ERR(req->ki_eventfd);
			req->ki_eventfd = NULL;
			goto out_put_req;
		}

		req->common.ki_flags |= IOCB_EVENTFD;
	}

	ret = kiocb_set_rw_flags(&req->common, iocb->aio_rw_flags);
	if (unlikely(ret)) {
		pr_debug("EINVAL: aio_rw_flags\n");
		goto out_put_req;
	}

<<<<<<< HEAD
	if ((req->common.ki_flags & IOCB_NOWAIT) &&
			!(req->common.ki_flags & IOCB_DIRECT)) {
		ret = -EOPNOTSUPP;
		goto out_put_req;
	}

=======
>>>>>>> bb176f67
	ret = put_user(KIOCB_KEY, &user_iocb->aio_key);
	if (unlikely(ret)) {
		pr_debug("EFAULT: aio_key\n");
		goto out_put_req;
	}

	req->ki_user_iocb = user_iocb;
	req->ki_user_data = iocb->aio_data;

	get_file(file);
	switch (iocb->aio_lio_opcode) {
	case IOCB_CMD_PREAD:
		ret = aio_read(&req->common, iocb, false, compat);
		break;
	case IOCB_CMD_PWRITE:
		ret = aio_write(&req->common, iocb, false, compat);
		break;
	case IOCB_CMD_PREADV:
		ret = aio_read(&req->common, iocb, true, compat);
		break;
	case IOCB_CMD_PWRITEV:
		ret = aio_write(&req->common, iocb, true, compat);
		break;
	default:
		pr_debug("invalid aio operation %d\n", iocb->aio_lio_opcode);
		ret = -EINVAL;
		break;
	}
	fput(file);

	if (ret && ret != -EIOCBQUEUED)
		goto out_put_req;
	return 0;
out_put_req:
	put_reqs_available(ctx, 1);
	percpu_ref_put(&ctx->reqs);
	kiocb_free(req);
	return ret;
}

static long do_io_submit(aio_context_t ctx_id, long nr,
			  struct iocb __user *__user *iocbpp, bool compat)
{
	struct kioctx *ctx;
	long ret = 0;
	int i = 0;
	struct blk_plug plug;

	if (unlikely(nr < 0))
		return -EINVAL;

	if (unlikely(nr > LONG_MAX/sizeof(*iocbpp)))
		nr = LONG_MAX/sizeof(*iocbpp);

	if (unlikely(!access_ok(VERIFY_READ, iocbpp, (nr*sizeof(*iocbpp)))))
		return -EFAULT;

	ctx = lookup_ioctx(ctx_id);
	if (unlikely(!ctx)) {
		pr_debug("EINVAL: invalid context id\n");
		return -EINVAL;
	}

	blk_start_plug(&plug);

	/*
	 * AKPM: should this return a partial result if some of the IOs were
	 * successfully submitted?
	 */
	for (i=0; i<nr; i++) {
		struct iocb __user *user_iocb;
		struct iocb tmp;

		if (unlikely(__get_user(user_iocb, iocbpp + i))) {
			ret = -EFAULT;
			break;
		}

		if (unlikely(copy_from_user(&tmp, user_iocb, sizeof(tmp)))) {
			ret = -EFAULT;
			break;
		}

		ret = io_submit_one(ctx, user_iocb, &tmp, compat);
		if (ret)
			break;
	}
	blk_finish_plug(&plug);

	percpu_ref_put(&ctx->users);
	return i ? i : ret;
}

/* sys_io_submit:
 *	Queue the nr iocbs pointed to by iocbpp for processing.  Returns
 *	the number of iocbs queued.  May return -EINVAL if the aio_context
 *	specified by ctx_id is invalid, if nr is < 0, if the iocb at
 *	*iocbpp[0] is not properly initialized, if the operation specified
 *	is invalid for the file descriptor in the iocb.  May fail with
 *	-EFAULT if any of the data structures point to invalid data.  May
 *	fail with -EBADF if the file descriptor specified in the first
 *	iocb is invalid.  May fail with -EAGAIN if insufficient resources
 *	are available to queue any iocbs.  Will return 0 if nr is 0.  Will
 *	fail with -ENOSYS if not implemented.
 */
SYSCALL_DEFINE3(io_submit, aio_context_t, ctx_id, long, nr,
		struct iocb __user * __user *, iocbpp)
{
	return do_io_submit(ctx_id, nr, iocbpp, 0);
}

#ifdef CONFIG_COMPAT
static inline long
copy_iocb(long nr, u32 __user *ptr32, struct iocb __user * __user *ptr64)
{
	compat_uptr_t uptr;
	int i;

	for (i = 0; i < nr; ++i) {
		if (get_user(uptr, ptr32 + i))
			return -EFAULT;
		if (put_user(compat_ptr(uptr), ptr64 + i))
			return -EFAULT;
	}
	return 0;
}

#define MAX_AIO_SUBMITS 	(PAGE_SIZE/sizeof(struct iocb *))

COMPAT_SYSCALL_DEFINE3(io_submit, compat_aio_context_t, ctx_id,
		       int, nr, u32 __user *, iocb)
{
	struct iocb __user * __user *iocb64;
	long ret;

	if (unlikely(nr < 0))
		return -EINVAL;

	if (nr > MAX_AIO_SUBMITS)
		nr = MAX_AIO_SUBMITS;

	iocb64 = compat_alloc_user_space(nr * sizeof(*iocb64));
	ret = copy_iocb(nr, iocb, iocb64);
	if (!ret)
		ret = do_io_submit(ctx_id, nr, iocb64, 1);
	return ret;
}
#endif

/* lookup_kiocb
 *	Finds a given iocb for cancellation.
 */
static struct aio_kiocb *
lookup_kiocb(struct kioctx *ctx, struct iocb __user *iocb, u32 key)
{
	struct aio_kiocb *kiocb;

	assert_spin_locked(&ctx->ctx_lock);

	if (key != KIOCB_KEY)
		return NULL;

	/* TODO: use a hash or array, this sucks. */
	list_for_each_entry(kiocb, &ctx->active_reqs, ki_list) {
		if (kiocb->ki_user_iocb == iocb)
			return kiocb;
	}
	return NULL;
}

/* sys_io_cancel:
 *	Attempts to cancel an iocb previously passed to io_submit.  If
 *	the operation is successfully cancelled, the resulting event is
 *	copied into the memory pointed to by result without being placed
 *	into the completion queue and 0 is returned.  May fail with
 *	-EFAULT if any of the data structures pointed to are invalid.
 *	May fail with -EINVAL if aio_context specified by ctx_id is
 *	invalid.  May fail with -EAGAIN if the iocb specified was not
 *	cancelled.  Will fail with -ENOSYS if not implemented.
 */
SYSCALL_DEFINE3(io_cancel, aio_context_t, ctx_id, struct iocb __user *, iocb,
		struct io_event __user *, result)
{
	struct kioctx *ctx;
	struct aio_kiocb *kiocb;
	u32 key;
	int ret;

	ret = get_user(key, &iocb->aio_key);
	if (unlikely(ret))
		return -EFAULT;

	ctx = lookup_ioctx(ctx_id);
	if (unlikely(!ctx))
		return -EINVAL;

	spin_lock_irq(&ctx->ctx_lock);

	kiocb = lookup_kiocb(ctx, iocb, key);
	if (kiocb)
		ret = kiocb_cancel(kiocb);
	else
		ret = -EINVAL;

	spin_unlock_irq(&ctx->ctx_lock);

	if (!ret) {
		/*
		 * The result argument is no longer used - the io_event is
		 * always delivered via the ring buffer. -EINPROGRESS indicates
		 * cancellation is progress:
		 */
		ret = -EINPROGRESS;
	}

	percpu_ref_put(&ctx->users);

	return ret;
}

/* io_getevents:
 *	Attempts to read at least min_nr events and up to nr events from
 *	the completion queue for the aio_context specified by ctx_id. If
 *	it succeeds, the number of read events is returned. May fail with
 *	-EINVAL if ctx_id is invalid, if min_nr is out of range, if nr is
 *	out of range, if timeout is out of range.  May fail with -EFAULT
 *	if any of the memory specified is invalid.  May return 0 or
 *	< min_nr if the timeout specified by timeout has elapsed
 *	before sufficient events are available, where timeout == NULL
 *	specifies an infinite timeout. Note that the timeout pointed to by
 *	timeout is relative.  Will fail with -ENOSYS if not implemented.
 */
SYSCALL_DEFINE5(io_getevents, aio_context_t, ctx_id,
		long, min_nr,
		long, nr,
		struct io_event __user *, events,
		struct timespec __user *, timeout)
{
	struct kioctx *ioctx = lookup_ioctx(ctx_id);
	long ret = -EINVAL;

	if (likely(ioctx)) {
		if (likely(min_nr <= nr && min_nr >= 0))
			ret = read_events(ioctx, min_nr, nr, events, timeout);
		percpu_ref_put(&ioctx->users);
	}
	return ret;
}

#ifdef CONFIG_COMPAT
COMPAT_SYSCALL_DEFINE5(io_getevents, compat_aio_context_t, ctx_id,
		       compat_long_t, min_nr,
		       compat_long_t, nr,
		       struct io_event __user *, events,
		       struct compat_timespec __user *, timeout)
{
	struct timespec t;
	struct timespec __user *ut = NULL;

	if (timeout) {
		if (compat_get_timespec(&t, timeout))
			return -EFAULT;

		ut = compat_alloc_user_space(sizeof(*ut));
		if (copy_to_user(ut, &t, sizeof(t)))
			return -EFAULT;
	}
	return sys_io_getevents(ctx_id, min_nr, nr, events, ut);
}
#endif<|MERGE_RESOLUTION|>--- conflicted
+++ resolved
@@ -1606,15 +1606,6 @@
 		goto out_put_req;
 	}
 
-<<<<<<< HEAD
-	if ((req->common.ki_flags & IOCB_NOWAIT) &&
-			!(req->common.ki_flags & IOCB_DIRECT)) {
-		ret = -EOPNOTSUPP;
-		goto out_put_req;
-	}
-
-=======
->>>>>>> bb176f67
 	ret = put_user(KIOCB_KEY, &user_iocb->aio_key);
 	if (unlikely(ret)) {
 		pr_debug("EFAULT: aio_key\n");
