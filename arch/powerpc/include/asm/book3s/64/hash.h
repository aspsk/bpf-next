#ifndef _ASM_POWERPC_BOOK3S_64_HASH_H
#define _ASM_POWERPC_BOOK3S_64_HASH_H
#ifdef __KERNEL__

/*
 * Common bits between 4K and 64K pages in a linux-style PTE.
 * Additional bits may be defined in pgtable-hash64-*.h
 *
 * Note: We only support user read/write permissions. Supervisor always
 * have full read/write to pages above PAGE_OFFSET (pages below that
 * always use the user access permissions).
 *
 * We could create separate kernel read-only if we used the 3 PP bits
 * combinations that newer processors provide but we currently don't.
 */
<<<<<<< HEAD
#define _PAGE_BIT_SWAP_TYPE	0

#define _PAGE_EXEC		0x00001 /* execute permission */
#define _PAGE_RW		0x00002 /* read & write access allowed */
#define _PAGE_READ		0x00004	/* read access allowed */
#define _PAGE_USER		0x00008 /* page may be accessed by userspace */
#define _PAGE_GUARDED		0x00010 /* G: guarded (side-effect) page */
/* M (memory coherence) is always set in the HPTE, so we don't need it here */
#define _PAGE_COHERENT		0x0
#define _PAGE_NO_CACHE		0x00020 /* I: cache inhibit */
#define _PAGE_WRITETHRU		0x00040 /* W: cache write-through */
#define _PAGE_DIRTY		0x00080 /* C: page changed */
#define _PAGE_ACCESSED		0x00100 /* R: page referenced */
#define _PAGE_SPECIAL		0x00400 /* software: special page */
#define _PAGE_BUSY		0x00800 /* software: PTE & hash are busy */

#ifdef CONFIG_MEM_SOFT_DIRTY
#define _PAGE_SOFT_DIRTY	0x200 /* software: software dirty tracking */
#else
#define _PAGE_SOFT_DIRTY	0x000
#endif

#define _PAGE_F_GIX_SHIFT	57
#define _PAGE_F_GIX		(7ul << 57)	/* HPTE index within HPTEG */
#define _PAGE_F_SECOND		(1ul << 60)	/* HPTE is in 2ndary HPTEG */
#define _PAGE_HASHPTE		(1ul << 61)	/* PTE has associated HPTE */
#define _PAGE_PTE		(1ul << 62)	/* distinguishes PTEs from pointers */
#define _PAGE_PRESENT		(1ul << 63)	/* pte contains a translation */

/*
 * We need to differentiate between explicit huge page and THP huge
 * page, since THP huge page also need to track real subpage details
 */
#define _PAGE_THP_HUGE  _PAGE_4K_PFN

/*
 * set of bits not changed in pmd_modify.
 */
#define _HPAGE_CHG_MASK (PTE_RPN_MASK | _PAGE_HPTEFLAGS | _PAGE_DIRTY | \
			 _PAGE_ACCESSED | _PAGE_THP_HUGE | _PAGE_PTE | \
			 _PAGE_SOFT_DIRTY)

=======
#define H_PAGE_BUSY		0x00800 /* software: PTE & hash are busy */
#define H_PTE_NONE_MASK		_PAGE_HPTEFLAGS
#define H_PAGE_F_GIX_SHIFT	57
#define H_PAGE_F_GIX		(7ul << 57)	/* HPTE index within HPTEG */
#define H_PAGE_F_SECOND		(1ul << 60)	/* HPTE is in 2ndary HPTEG */
#define H_PAGE_HASHPTE		(1ul << 61)	/* PTE has associated HPTE */
>>>>>>> 138a0764

#ifdef CONFIG_PPC_64K_PAGES
#include <asm/book3s/64/hash-64k.h>
#else
#include <asm/book3s/64/hash-4k.h>
#endif

/*
 * Size of EA range mapped by our pagetables.
 */
#define H_PGTABLE_EADDR_SIZE	(H_PTE_INDEX_SIZE + H_PMD_INDEX_SIZE + \
				 H_PUD_INDEX_SIZE + H_PGD_INDEX_SIZE + PAGE_SHIFT)
#define H_PGTABLE_RANGE		(ASM_CONST(1) << H_PGTABLE_EADDR_SIZE)

#ifdef CONFIG_TRANSPARENT_HUGEPAGE
/*
 * only with hash we need to use the second half of pmd page table
 * to store pointer to deposited pgtable_t
 */
#define H_PMD_CACHE_INDEX	(H_PMD_INDEX_SIZE + 1)
#else
#define H_PMD_CACHE_INDEX	H_PMD_INDEX_SIZE
#endif
/*
 * Define the address range of the kernel non-linear virtual area
 */
#define H_KERN_VIRT_START ASM_CONST(0xD000000000000000)
#define H_KERN_VIRT_SIZE	ASM_CONST(0x0000100000000000)

/*
 * The vmalloc space starts at the beginning of that region, and
 * occupies half of it on hash CPUs and a quarter of it on Book3E
 * (we keep a quarter for the virtual memmap)
 */
#define H_VMALLOC_START	H_KERN_VIRT_START
#define H_VMALLOC_SIZE	(H_KERN_VIRT_SIZE >> 1)
#define H_VMALLOC_END	(H_VMALLOC_START + H_VMALLOC_SIZE)

/*
 * Region IDs
 */
#define REGION_SHIFT		60UL
#define REGION_MASK		(0xfUL << REGION_SHIFT)
#define REGION_ID(ea)		(((unsigned long)(ea)) >> REGION_SHIFT)

#define VMALLOC_REGION_ID	(REGION_ID(H_VMALLOC_START))
#define KERNEL_REGION_ID	(REGION_ID(PAGE_OFFSET))
#define VMEMMAP_REGION_ID	(0xfUL)	/* Server only */
#define USER_REGION_ID		(0UL)

/*
 * Defines the address of the vmemap area, in its own region on
 * hash table CPUs.
 */
#define H_VMEMMAP_BASE		(VMEMMAP_REGION_ID << REGION_SHIFT)

#ifdef CONFIG_PPC_MM_SLICES
#define HAVE_ARCH_UNMAPPED_AREA
#define HAVE_ARCH_UNMAPPED_AREA_TOPDOWN
#endif /* CONFIG_PPC_MM_SLICES */


/* PTEIDX nibble */
#define _PTEIDX_SECONDARY	0x8
#define _PTEIDX_GROUP_IX	0x7

<<<<<<< HEAD
/* Hash table based platforms need atomic updates of the linux PTE */
#define PTE_ATOMIC_UPDATES	1
#define _PTE_NONE_MASK	_PAGE_HPTEFLAGS
/*
 * The mask convered by the RPN must be a ULL on 32-bit platforms with
 * 64-bit PTEs
 */
#define PTE_RPN_MASK	(((1UL << PTE_RPN_SIZE) - 1) << PTE_RPN_SHIFT)
/*
 * _PAGE_CHG_MASK masks of bits that are to be preserved across
 * pgprot changes
 */
#define _PAGE_CHG_MASK	(PTE_RPN_MASK | _PAGE_HPTEFLAGS | _PAGE_DIRTY | \
			 _PAGE_ACCESSED | _PAGE_SPECIAL | _PAGE_PTE | \
			 _PAGE_SOFT_DIRTY)
/*
 * Mask of bits returned by pte_pgprot()
 */
#define PAGE_PROT_BITS	(_PAGE_GUARDED | _PAGE_COHERENT | _PAGE_NO_CACHE | \
			 _PAGE_WRITETHRU | _PAGE_4K_PFN | \
			 _PAGE_USER | _PAGE_ACCESSED |  \
			 _PAGE_RW |  _PAGE_DIRTY | _PAGE_EXEC | \
			 _PAGE_SOFT_DIRTY)
/*
 * We define 2 sets of base prot bits, one for basic pages (ie,
 * cacheable kernel and user pages) and one for non cacheable
 * pages. We always set _PAGE_COHERENT when SMP is enabled or
 * the processor might need it for DMA coherency.
 */
#define _PAGE_BASE_NC	(_PAGE_PRESENT | _PAGE_ACCESSED | _PAGE_PSIZE)
#define _PAGE_BASE	(_PAGE_BASE_NC | _PAGE_COHERENT)

/* Permission masks used to generate the __P and __S table,
 *
 * Note:__pgprot is defined in arch/powerpc/include/asm/page.h
 *
 * Write permissions imply read permissions for now (we could make write-only
 * pages on BookE but we don't bother for now). Execute permission control is
 * possible on platforms that define _PAGE_EXEC
 *
 * Note due to the way vm flags are laid out, the bits are XWR
 */
#define PAGE_NONE	__pgprot(_PAGE_BASE)
#define PAGE_SHARED	__pgprot(_PAGE_BASE | _PAGE_USER | _PAGE_RW)
#define PAGE_SHARED_X	__pgprot(_PAGE_BASE | _PAGE_USER | _PAGE_RW | \
				 _PAGE_EXEC)
#define PAGE_COPY	__pgprot(_PAGE_BASE | _PAGE_USER )
#define PAGE_COPY_X	__pgprot(_PAGE_BASE | _PAGE_USER | _PAGE_EXEC)
#define PAGE_READONLY	__pgprot(_PAGE_BASE | _PAGE_USER )
#define PAGE_READONLY_X	__pgprot(_PAGE_BASE | _PAGE_USER | _PAGE_EXEC)

#define __P000	PAGE_NONE
#define __P001	PAGE_READONLY
#define __P010	PAGE_COPY
#define __P011	PAGE_COPY
#define __P100	PAGE_READONLY_X
#define __P101	PAGE_READONLY_X
#define __P110	PAGE_COPY_X
#define __P111	PAGE_COPY_X

#define __S000	PAGE_NONE
#define __S001	PAGE_READONLY
#define __S010	PAGE_SHARED
#define __S011	PAGE_SHARED
#define __S100	PAGE_READONLY_X
#define __S101	PAGE_READONLY_X
#define __S110	PAGE_SHARED_X
#define __S111	PAGE_SHARED_X

/* Permission masks used for kernel mappings */
#define PAGE_KERNEL	__pgprot(_PAGE_BASE | _PAGE_KERNEL_RW)
#define PAGE_KERNEL_NC	__pgprot(_PAGE_BASE_NC | _PAGE_KERNEL_RW | \
				 _PAGE_NO_CACHE)
#define PAGE_KERNEL_NCG	__pgprot(_PAGE_BASE_NC | _PAGE_KERNEL_RW | \
				 _PAGE_NO_CACHE | _PAGE_GUARDED)
#define PAGE_KERNEL_X	__pgprot(_PAGE_BASE | _PAGE_KERNEL_RWX)
#define PAGE_KERNEL_RO	__pgprot(_PAGE_BASE | _PAGE_KERNEL_RO)
#define PAGE_KERNEL_ROX	__pgprot(_PAGE_BASE | _PAGE_KERNEL_ROX)

/* Protection used for kernel text. We want the debuggers to be able to
 * set breakpoints anywhere, so don't write protect the kernel text
 * on platforms where such control is possible.
 */
#if defined(CONFIG_KGDB) || defined(CONFIG_XMON) || defined(CONFIG_BDI_SWITCH) ||\
	defined(CONFIG_KPROBES) || defined(CONFIG_DYNAMIC_FTRACE)
#define PAGE_KERNEL_TEXT	PAGE_KERNEL_X
#else
#define PAGE_KERNEL_TEXT	PAGE_KERNEL_ROX
#endif

/* Make modules code happy. We don't set RO yet */
#define PAGE_KERNEL_EXEC	PAGE_KERNEL_X
#define PAGE_AGP		(PAGE_KERNEL_NC)

#define PMD_BAD_BITS		(PTE_TABLE_SIZE-1)
#define PUD_BAD_BITS		(PMD_TABLE_SIZE-1)

#ifndef __ASSEMBLY__
#define	pmd_bad(pmd)		(pmd_val(pmd) & PMD_BAD_BITS)
#define pmd_page_vaddr(pmd)	__va(pmd_val(pmd) & ~PMD_MASKED_BITS)

#define	pud_bad(pud)		(pud_val(pud) & PUD_BAD_BITS)
#define pud_page_vaddr(pud)	__va(pud_val(pud) & ~PUD_MASKED_BITS)

/* Pointers in the page table tree are physical addresses */
#define __pgtable_ptr_val(ptr)	__pa(ptr)

#define pgd_index(address) (((address) >> (PGDIR_SHIFT)) & (PTRS_PER_PGD - 1))
#define pud_index(address) (((address) >> (PUD_SHIFT)) & (PTRS_PER_PUD - 1))
#define pmd_index(address) (((address) >> (PMD_SHIFT)) & (PTRS_PER_PMD - 1))
#define pte_index(address) (((address) >> (PAGE_SHIFT)) & (PTRS_PER_PTE - 1))
=======
#define H_PMD_BAD_BITS		(PTE_TABLE_SIZE-1)
#define H_PUD_BAD_BITS		(PMD_TABLE_SIZE-1)

#ifndef __ASSEMBLY__
#define	hash__pmd_bad(pmd)		(pmd_val(pmd) & H_PMD_BAD_BITS)
#define	hash__pud_bad(pud)		(pud_val(pud) & H_PUD_BAD_BITS)
static inline int hash__pgd_bad(pgd_t pgd)
{
	return (pgd_val(pgd) == 0);
}
>>>>>>> 138a0764

extern void hpte_need_flush(struct mm_struct *mm, unsigned long addr,
			    pte_t *ptep, unsigned long pte, int huge);
extern unsigned long htab_convert_pte_flags(unsigned long pteflags);
/* Atomic PTE updates */
static inline unsigned long hash__pte_update(struct mm_struct *mm,
					 unsigned long addr,
					 pte_t *ptep, unsigned long clr,
					 unsigned long set,
					 int huge)
{
	__be64 old_be, tmp_be;
	unsigned long old;

	__asm__ __volatile__(
	"1:	ldarx	%0,0,%3		# pte_update\n\
	and.	%1,%0,%6\n\
	bne-	1b \n\
	andc	%1,%0,%4 \n\
	or	%1,%1,%7\n\
	stdcx.	%1,0,%3 \n\
	bne-	1b"
	: "=&r" (old_be), "=&r" (tmp_be), "=m" (*ptep)
	: "r" (ptep), "r" (cpu_to_be64(clr)), "m" (*ptep),
	  "r" (cpu_to_be64(H_PAGE_BUSY)), "r" (cpu_to_be64(set))
	: "cc" );
	/* huge pages use the old page table lock */
	if (!huge)
		assert_pte_locked(mm, addr);

	old = be64_to_cpu(old_be);
	if (old & H_PAGE_HASHPTE)
		hpte_need_flush(mm, addr, ptep, old, huge);

	return old;
}

/* Set the dirty and/or accessed bits atomically in a linux PTE, this
 * function doesn't need to flush the hash entry
 */
static inline void hash__ptep_set_access_flags(pte_t *ptep, pte_t entry)
{
	__be64 old, tmp, val, mask;

	mask = cpu_to_be64(_PAGE_DIRTY | _PAGE_ACCESSED | _PAGE_READ | _PAGE_WRITE |
			   _PAGE_EXEC | _PAGE_SOFT_DIRTY);

	val = pte_raw(entry) & mask;

	__asm__ __volatile__(
	"1:	ldarx	%0,0,%4\n\
		and.	%1,%0,%6\n\
		bne-	1b \n\
		or	%0,%3,%0\n\
		stdcx.	%0,0,%4\n\
		bne-	1b"
	:"=&r" (old), "=&r" (tmp), "=m" (*ptep)
	:"r" (val), "r" (ptep), "m" (*ptep), "r" (cpu_to_be64(H_PAGE_BUSY))
	:"cc");
}

<<<<<<< HEAD
static inline int pgd_bad(pgd_t pgd)
{
	return (pgd_val(pgd) == 0);
}

#define __HAVE_ARCH_PTE_SAME
#define pte_same(A,B)	(((pte_val(A) ^ pte_val(B)) & ~_PAGE_HPTEFLAGS) == 0)
static inline unsigned long pgd_page_vaddr(pgd_t pgd)
{
	return (unsigned long)__va(pgd_val(pgd) & ~PGD_MASKED_BITS);
}


/* Generic accessors to PTE bits */
static inline int pte_write(pte_t pte)		{ return !!(pte_val(pte) & _PAGE_RW);}
static inline int pte_dirty(pte_t pte)		{ return !!(pte_val(pte) & _PAGE_DIRTY); }
static inline int pte_young(pte_t pte)		{ return !!(pte_val(pte) & _PAGE_ACCESSED); }
static inline int pte_special(pte_t pte)	{ return !!(pte_val(pte) & _PAGE_SPECIAL); }
static inline int pte_none(pte_t pte)		{ return (pte_val(pte) & ~_PTE_NONE_MASK) == 0; }
static inline pgprot_t pte_pgprot(pte_t pte)	{ return __pgprot(pte_val(pte) & PAGE_PROT_BITS); }

#ifdef CONFIG_HAVE_ARCH_SOFT_DIRTY
static inline bool pte_soft_dirty(pte_t pte)
{
	return !!(pte_val(pte) & _PAGE_SOFT_DIRTY);
}
static inline pte_t pte_mksoft_dirty(pte_t pte)
{
	return __pte(pte_val(pte) | _PAGE_SOFT_DIRTY);
}

static inline pte_t pte_clear_soft_dirty(pte_t pte)
{
	return __pte(pte_val(pte) & ~_PAGE_SOFT_DIRTY);
}
#endif /* CONFIG_HAVE_ARCH_SOFT_DIRTY */

#ifdef CONFIG_NUMA_BALANCING
/*
 * These work without NUMA balancing but the kernel does not care. See the
 * comment in include/asm-generic/pgtable.h . On powerpc, this will only
 * work for user pages and always return true for kernel pages.
 */
static inline int pte_protnone(pte_t pte)
{
	return (pte_val(pte) &
		(_PAGE_PRESENT | _PAGE_USER)) == _PAGE_PRESENT;
}
#endif /* CONFIG_NUMA_BALANCING */

static inline int pte_present(pte_t pte)
{
	return !!(pte_val(pte) & _PAGE_PRESENT);
}

/* Conversion functions: convert a page and protection to a page entry,
 * and a page entry and page directory to the page they refer to.
 *
 * Even if PTEs can be unsigned long long, a PFN is always an unsigned
 * long for now.
 */
static inline pte_t pfn_pte(unsigned long pfn, pgprot_t pgprot)
{
	return __pte((((pte_basic_t)(pfn) << PTE_RPN_SHIFT) & PTE_RPN_MASK) |
		     pgprot_val(pgprot));
}

static inline unsigned long pte_pfn(pte_t pte)
{
	return (pte_val(pte) & PTE_RPN_MASK) >> PTE_RPN_SHIFT;
}

/* Generic modifiers for PTE bits */
static inline pte_t pte_wrprotect(pte_t pte)
{
	return __pte(pte_val(pte) & ~_PAGE_RW);
}

static inline pte_t pte_mkclean(pte_t pte)
{
	return __pte(pte_val(pte) & ~_PAGE_DIRTY);
}

static inline pte_t pte_mkold(pte_t pte)
{
	return __pte(pte_val(pte) & ~_PAGE_ACCESSED);
}

static inline pte_t pte_mkwrite(pte_t pte)
{
	return __pte(pte_val(pte) | _PAGE_RW);
}

static inline pte_t pte_mkdirty(pte_t pte)
{
	return __pte(pte_val(pte) | _PAGE_DIRTY | _PAGE_SOFT_DIRTY);
}

static inline pte_t pte_mkyoung(pte_t pte)
{
	return __pte(pte_val(pte) | _PAGE_ACCESSED);
=======
static inline int hash__pte_same(pte_t pte_a, pte_t pte_b)
{
	return (((pte_raw(pte_a) ^ pte_raw(pte_b)) & ~cpu_to_be64(_PAGE_HPTEFLAGS)) == 0);
>>>>>>> 138a0764
}

static inline int hash__pte_none(pte_t pte)
{
	return (pte_val(pte) & ~H_PTE_NONE_MASK) == 0;
}

/* This low level function performs the actual PTE insertion
 * Setting the PTE depends on the MMU type and other factors. It's
 * an horrible mess that I'm not going to try to clean up now but
 * I'm keeping it in one place rather than spread around
 */
static inline void hash__set_pte_at(struct mm_struct *mm, unsigned long addr,
				  pte_t *ptep, pte_t pte, int percpu)
{
	/*
	 * Anything else just stores the PTE normally. That covers all 64-bit
	 * cases, and 32-bit non-hash with 32-bit PTEs.
	 */
	*ptep = pte;
}

#ifdef CONFIG_TRANSPARENT_HUGEPAGE
extern void hpte_do_hugepage_flush(struct mm_struct *mm, unsigned long addr,
				   pmd_t *pmdp, unsigned long old_pmd);
#else
static inline void hpte_do_hugepage_flush(struct mm_struct *mm,
					  unsigned long addr, pmd_t *pmdp,
					  unsigned long old_pmd)
{
	WARN(1, "%s called with THP disabled\n", __func__);
}
#endif /* CONFIG_TRANSPARENT_HUGEPAGE */


extern int hash__map_kernel_page(unsigned long ea, unsigned long pa,
			     unsigned long flags);
extern int __meminit hash__vmemmap_create_mapping(unsigned long start,
					      unsigned long page_size,
					      unsigned long phys);
extern void hash__vmemmap_remove_mapping(unsigned long start,
				     unsigned long page_size);
#endif /* !__ASSEMBLY__ */
#endif /* __KERNEL__ */
#endif /* _ASM_POWERPC_BOOK3S_64_HASH_H */<|MERGE_RESOLUTION|>--- conflicted
+++ resolved
@@ -13,57 +13,12 @@
  * We could create separate kernel read-only if we used the 3 PP bits
  * combinations that newer processors provide but we currently don't.
  */
-<<<<<<< HEAD
-#define _PAGE_BIT_SWAP_TYPE	0
-
-#define _PAGE_EXEC		0x00001 /* execute permission */
-#define _PAGE_RW		0x00002 /* read & write access allowed */
-#define _PAGE_READ		0x00004	/* read access allowed */
-#define _PAGE_USER		0x00008 /* page may be accessed by userspace */
-#define _PAGE_GUARDED		0x00010 /* G: guarded (side-effect) page */
-/* M (memory coherence) is always set in the HPTE, so we don't need it here */
-#define _PAGE_COHERENT		0x0
-#define _PAGE_NO_CACHE		0x00020 /* I: cache inhibit */
-#define _PAGE_WRITETHRU		0x00040 /* W: cache write-through */
-#define _PAGE_DIRTY		0x00080 /* C: page changed */
-#define _PAGE_ACCESSED		0x00100 /* R: page referenced */
-#define _PAGE_SPECIAL		0x00400 /* software: special page */
-#define _PAGE_BUSY		0x00800 /* software: PTE & hash are busy */
-
-#ifdef CONFIG_MEM_SOFT_DIRTY
-#define _PAGE_SOFT_DIRTY	0x200 /* software: software dirty tracking */
-#else
-#define _PAGE_SOFT_DIRTY	0x000
-#endif
-
-#define _PAGE_F_GIX_SHIFT	57
-#define _PAGE_F_GIX		(7ul << 57)	/* HPTE index within HPTEG */
-#define _PAGE_F_SECOND		(1ul << 60)	/* HPTE is in 2ndary HPTEG */
-#define _PAGE_HASHPTE		(1ul << 61)	/* PTE has associated HPTE */
-#define _PAGE_PTE		(1ul << 62)	/* distinguishes PTEs from pointers */
-#define _PAGE_PRESENT		(1ul << 63)	/* pte contains a translation */
-
-/*
- * We need to differentiate between explicit huge page and THP huge
- * page, since THP huge page also need to track real subpage details
- */
-#define _PAGE_THP_HUGE  _PAGE_4K_PFN
-
-/*
- * set of bits not changed in pmd_modify.
- */
-#define _HPAGE_CHG_MASK (PTE_RPN_MASK | _PAGE_HPTEFLAGS | _PAGE_DIRTY | \
-			 _PAGE_ACCESSED | _PAGE_THP_HUGE | _PAGE_PTE | \
-			 _PAGE_SOFT_DIRTY)
-
-=======
 #define H_PAGE_BUSY		0x00800 /* software: PTE & hash are busy */
 #define H_PTE_NONE_MASK		_PAGE_HPTEFLAGS
 #define H_PAGE_F_GIX_SHIFT	57
 #define H_PAGE_F_GIX		(7ul << 57)	/* HPTE index within HPTEG */
 #define H_PAGE_F_SECOND		(1ul << 60)	/* HPTE is in 2ndary HPTEG */
 #define H_PAGE_HASHPTE		(1ul << 61)	/* PTE has associated HPTE */
->>>>>>> 138a0764
 
 #ifdef CONFIG_PPC_64K_PAGES
 #include <asm/book3s/64/hash-64k.h>
@@ -130,119 +85,6 @@
 #define _PTEIDX_SECONDARY	0x8
 #define _PTEIDX_GROUP_IX	0x7
 
-<<<<<<< HEAD
-/* Hash table based platforms need atomic updates of the linux PTE */
-#define PTE_ATOMIC_UPDATES	1
-#define _PTE_NONE_MASK	_PAGE_HPTEFLAGS
-/*
- * The mask convered by the RPN must be a ULL on 32-bit platforms with
- * 64-bit PTEs
- */
-#define PTE_RPN_MASK	(((1UL << PTE_RPN_SIZE) - 1) << PTE_RPN_SHIFT)
-/*
- * _PAGE_CHG_MASK masks of bits that are to be preserved across
- * pgprot changes
- */
-#define _PAGE_CHG_MASK	(PTE_RPN_MASK | _PAGE_HPTEFLAGS | _PAGE_DIRTY | \
-			 _PAGE_ACCESSED | _PAGE_SPECIAL | _PAGE_PTE | \
-			 _PAGE_SOFT_DIRTY)
-/*
- * Mask of bits returned by pte_pgprot()
- */
-#define PAGE_PROT_BITS	(_PAGE_GUARDED | _PAGE_COHERENT | _PAGE_NO_CACHE | \
-			 _PAGE_WRITETHRU | _PAGE_4K_PFN | \
-			 _PAGE_USER | _PAGE_ACCESSED |  \
-			 _PAGE_RW |  _PAGE_DIRTY | _PAGE_EXEC | \
-			 _PAGE_SOFT_DIRTY)
-/*
- * We define 2 sets of base prot bits, one for basic pages (ie,
- * cacheable kernel and user pages) and one for non cacheable
- * pages. We always set _PAGE_COHERENT when SMP is enabled or
- * the processor might need it for DMA coherency.
- */
-#define _PAGE_BASE_NC	(_PAGE_PRESENT | _PAGE_ACCESSED | _PAGE_PSIZE)
-#define _PAGE_BASE	(_PAGE_BASE_NC | _PAGE_COHERENT)
-
-/* Permission masks used to generate the __P and __S table,
- *
- * Note:__pgprot is defined in arch/powerpc/include/asm/page.h
- *
- * Write permissions imply read permissions for now (we could make write-only
- * pages on BookE but we don't bother for now). Execute permission control is
- * possible on platforms that define _PAGE_EXEC
- *
- * Note due to the way vm flags are laid out, the bits are XWR
- */
-#define PAGE_NONE	__pgprot(_PAGE_BASE)
-#define PAGE_SHARED	__pgprot(_PAGE_BASE | _PAGE_USER | _PAGE_RW)
-#define PAGE_SHARED_X	__pgprot(_PAGE_BASE | _PAGE_USER | _PAGE_RW | \
-				 _PAGE_EXEC)
-#define PAGE_COPY	__pgprot(_PAGE_BASE | _PAGE_USER )
-#define PAGE_COPY_X	__pgprot(_PAGE_BASE | _PAGE_USER | _PAGE_EXEC)
-#define PAGE_READONLY	__pgprot(_PAGE_BASE | _PAGE_USER )
-#define PAGE_READONLY_X	__pgprot(_PAGE_BASE | _PAGE_USER | _PAGE_EXEC)
-
-#define __P000	PAGE_NONE
-#define __P001	PAGE_READONLY
-#define __P010	PAGE_COPY
-#define __P011	PAGE_COPY
-#define __P100	PAGE_READONLY_X
-#define __P101	PAGE_READONLY_X
-#define __P110	PAGE_COPY_X
-#define __P111	PAGE_COPY_X
-
-#define __S000	PAGE_NONE
-#define __S001	PAGE_READONLY
-#define __S010	PAGE_SHARED
-#define __S011	PAGE_SHARED
-#define __S100	PAGE_READONLY_X
-#define __S101	PAGE_READONLY_X
-#define __S110	PAGE_SHARED_X
-#define __S111	PAGE_SHARED_X
-
-/* Permission masks used for kernel mappings */
-#define PAGE_KERNEL	__pgprot(_PAGE_BASE | _PAGE_KERNEL_RW)
-#define PAGE_KERNEL_NC	__pgprot(_PAGE_BASE_NC | _PAGE_KERNEL_RW | \
-				 _PAGE_NO_CACHE)
-#define PAGE_KERNEL_NCG	__pgprot(_PAGE_BASE_NC | _PAGE_KERNEL_RW | \
-				 _PAGE_NO_CACHE | _PAGE_GUARDED)
-#define PAGE_KERNEL_X	__pgprot(_PAGE_BASE | _PAGE_KERNEL_RWX)
-#define PAGE_KERNEL_RO	__pgprot(_PAGE_BASE | _PAGE_KERNEL_RO)
-#define PAGE_KERNEL_ROX	__pgprot(_PAGE_BASE | _PAGE_KERNEL_ROX)
-
-/* Protection used for kernel text. We want the debuggers to be able to
- * set breakpoints anywhere, so don't write protect the kernel text
- * on platforms where such control is possible.
- */
-#if defined(CONFIG_KGDB) || defined(CONFIG_XMON) || defined(CONFIG_BDI_SWITCH) ||\
-	defined(CONFIG_KPROBES) || defined(CONFIG_DYNAMIC_FTRACE)
-#define PAGE_KERNEL_TEXT	PAGE_KERNEL_X
-#else
-#define PAGE_KERNEL_TEXT	PAGE_KERNEL_ROX
-#endif
-
-/* Make modules code happy. We don't set RO yet */
-#define PAGE_KERNEL_EXEC	PAGE_KERNEL_X
-#define PAGE_AGP		(PAGE_KERNEL_NC)
-
-#define PMD_BAD_BITS		(PTE_TABLE_SIZE-1)
-#define PUD_BAD_BITS		(PMD_TABLE_SIZE-1)
-
-#ifndef __ASSEMBLY__
-#define	pmd_bad(pmd)		(pmd_val(pmd) & PMD_BAD_BITS)
-#define pmd_page_vaddr(pmd)	__va(pmd_val(pmd) & ~PMD_MASKED_BITS)
-
-#define	pud_bad(pud)		(pud_val(pud) & PUD_BAD_BITS)
-#define pud_page_vaddr(pud)	__va(pud_val(pud) & ~PUD_MASKED_BITS)
-
-/* Pointers in the page table tree are physical addresses */
-#define __pgtable_ptr_val(ptr)	__pa(ptr)
-
-#define pgd_index(address) (((address) >> (PGDIR_SHIFT)) & (PTRS_PER_PGD - 1))
-#define pud_index(address) (((address) >> (PUD_SHIFT)) & (PTRS_PER_PUD - 1))
-#define pmd_index(address) (((address) >> (PMD_SHIFT)) & (PTRS_PER_PMD - 1))
-#define pte_index(address) (((address) >> (PAGE_SHIFT)) & (PTRS_PER_PTE - 1))
-=======
 #define H_PMD_BAD_BITS		(PTE_TABLE_SIZE-1)
 #define H_PUD_BAD_BITS		(PMD_TABLE_SIZE-1)
 
@@ -253,7 +95,6 @@
 {
 	return (pgd_val(pgd) == 0);
 }
->>>>>>> 138a0764
 
 extern void hpte_need_flush(struct mm_struct *mm, unsigned long addr,
 			    pte_t *ptep, unsigned long pte, int huge);
@@ -315,113 +156,9 @@
 	:"cc");
 }
 
-<<<<<<< HEAD
-static inline int pgd_bad(pgd_t pgd)
-{
-	return (pgd_val(pgd) == 0);
-}
-
-#define __HAVE_ARCH_PTE_SAME
-#define pte_same(A,B)	(((pte_val(A) ^ pte_val(B)) & ~_PAGE_HPTEFLAGS) == 0)
-static inline unsigned long pgd_page_vaddr(pgd_t pgd)
-{
-	return (unsigned long)__va(pgd_val(pgd) & ~PGD_MASKED_BITS);
-}
-
-
-/* Generic accessors to PTE bits */
-static inline int pte_write(pte_t pte)		{ return !!(pte_val(pte) & _PAGE_RW);}
-static inline int pte_dirty(pte_t pte)		{ return !!(pte_val(pte) & _PAGE_DIRTY); }
-static inline int pte_young(pte_t pte)		{ return !!(pte_val(pte) & _PAGE_ACCESSED); }
-static inline int pte_special(pte_t pte)	{ return !!(pte_val(pte) & _PAGE_SPECIAL); }
-static inline int pte_none(pte_t pte)		{ return (pte_val(pte) & ~_PTE_NONE_MASK) == 0; }
-static inline pgprot_t pte_pgprot(pte_t pte)	{ return __pgprot(pte_val(pte) & PAGE_PROT_BITS); }
-
-#ifdef CONFIG_HAVE_ARCH_SOFT_DIRTY
-static inline bool pte_soft_dirty(pte_t pte)
-{
-	return !!(pte_val(pte) & _PAGE_SOFT_DIRTY);
-}
-static inline pte_t pte_mksoft_dirty(pte_t pte)
-{
-	return __pte(pte_val(pte) | _PAGE_SOFT_DIRTY);
-}
-
-static inline pte_t pte_clear_soft_dirty(pte_t pte)
-{
-	return __pte(pte_val(pte) & ~_PAGE_SOFT_DIRTY);
-}
-#endif /* CONFIG_HAVE_ARCH_SOFT_DIRTY */
-
-#ifdef CONFIG_NUMA_BALANCING
-/*
- * These work without NUMA balancing but the kernel does not care. See the
- * comment in include/asm-generic/pgtable.h . On powerpc, this will only
- * work for user pages and always return true for kernel pages.
- */
-static inline int pte_protnone(pte_t pte)
-{
-	return (pte_val(pte) &
-		(_PAGE_PRESENT | _PAGE_USER)) == _PAGE_PRESENT;
-}
-#endif /* CONFIG_NUMA_BALANCING */
-
-static inline int pte_present(pte_t pte)
-{
-	return !!(pte_val(pte) & _PAGE_PRESENT);
-}
-
-/* Conversion functions: convert a page and protection to a page entry,
- * and a page entry and page directory to the page they refer to.
- *
- * Even if PTEs can be unsigned long long, a PFN is always an unsigned
- * long for now.
- */
-static inline pte_t pfn_pte(unsigned long pfn, pgprot_t pgprot)
-{
-	return __pte((((pte_basic_t)(pfn) << PTE_RPN_SHIFT) & PTE_RPN_MASK) |
-		     pgprot_val(pgprot));
-}
-
-static inline unsigned long pte_pfn(pte_t pte)
-{
-	return (pte_val(pte) & PTE_RPN_MASK) >> PTE_RPN_SHIFT;
-}
-
-/* Generic modifiers for PTE bits */
-static inline pte_t pte_wrprotect(pte_t pte)
-{
-	return __pte(pte_val(pte) & ~_PAGE_RW);
-}
-
-static inline pte_t pte_mkclean(pte_t pte)
-{
-	return __pte(pte_val(pte) & ~_PAGE_DIRTY);
-}
-
-static inline pte_t pte_mkold(pte_t pte)
-{
-	return __pte(pte_val(pte) & ~_PAGE_ACCESSED);
-}
-
-static inline pte_t pte_mkwrite(pte_t pte)
-{
-	return __pte(pte_val(pte) | _PAGE_RW);
-}
-
-static inline pte_t pte_mkdirty(pte_t pte)
-{
-	return __pte(pte_val(pte) | _PAGE_DIRTY | _PAGE_SOFT_DIRTY);
-}
-
-static inline pte_t pte_mkyoung(pte_t pte)
-{
-	return __pte(pte_val(pte) | _PAGE_ACCESSED);
-=======
 static inline int hash__pte_same(pte_t pte_a, pte_t pte_b)
 {
 	return (((pte_raw(pte_a) ^ pte_raw(pte_b)) & ~cpu_to_be64(_PAGE_HPTEFLAGS)) == 0);
->>>>>>> 138a0764
 }
 
 static inline int hash__pte_none(pte_t pte)
