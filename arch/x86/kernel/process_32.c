/*
 *  Copyright (C) 1995  Linus Torvalds
 *
 *  Pentium III FXSR, SSE support
 *	Gareth Hughes <gareth@valinux.com>, May 2000
 */

/*
 * This file handles the architecture-dependent parts of process handling..
 */

#include <linux/stackprotector.h>
#include <linux/cpu.h>
#include <linux/errno.h>
#include <linux/sched.h>
#include <linux/fs.h>
#include <linux/kernel.h>
#include <linux/mm.h>
#include <linux/elfcore.h>
#include <linux/smp.h>
#include <linux/stddef.h>
#include <linux/slab.h>
#include <linux/vmalloc.h>
#include <linux/user.h>
#include <linux/interrupt.h>
#include <linux/delay.h>
#include <linux/reboot.h>
#include <linux/init.h>
#include <linux/mc146818rtc.h>
#include <linux/module.h>
#include <linux/kallsyms.h>
#include <linux/ptrace.h>
#include <linux/personality.h>
#include <linux/tick.h>
#include <linux/percpu.h>
#include <linux/prctl.h>
#include <linux/ftrace.h>
#include <linux/uaccess.h>
#include <linux/io.h>
#include <linux/kdebug.h>

#include <asm/pgtable.h>
#include <asm/system.h>
#include <asm/ldt.h>
#include <asm/processor.h>
#include <asm/i387.h>
#include <asm/desc.h>
#ifdef CONFIG_MATH_EMULATION
#include <asm/math_emu.h>
#endif

#include <linux/err.h>

#include <asm/tlbflush.h>
#include <asm/cpu.h>
#include <asm/idle.h>
#include <asm/syscalls.h>
#include <asm/ds.h>
#include <asm/debugreg.h>

asmlinkage void ret_from_fork(void) __asm__("ret_from_fork");

/*
 * Return saved PC of a blocked thread.
 */
unsigned long thread_saved_pc(struct task_struct *tsk)
{
	return ((unsigned long *)tsk->thread.sp)[3];
}

#ifndef CONFIG_SMP
static inline void play_dead(void)
{
	BUG();
}
#endif

/*
 * The idle thread. There's no useful work to be
 * done, so just try to conserve power and have a
 * low exit latency (ie sit in a loop waiting for
 * somebody to say that they'd like to reschedule)
 */
void cpu_idle(void)
{
	int cpu = smp_processor_id();

	/*
	 * If we're the non-boot CPU, nothing set the stack canary up
	 * for us.  CPU0 already has it initialized but no harm in
	 * doing it again.  This is a good place for updating it, as
	 * we wont ever return from this function (so the invalid
	 * canaries already on the stack wont ever trigger).
	 */
	boot_init_stack_canary();

	current_thread_info()->status |= TS_POLLING;

	/* endless idle loop with no priority at all */
	while (1) {
		tick_nohz_stop_sched_tick(1);
		while (!need_resched()) {

			check_pgt_cache();
			rmb();

			if (cpu_is_offline(cpu))
				play_dead();

			local_irq_disable();
			/* Don't trace irqs off for idle */
			stop_critical_timings();
			pm_idle();
			start_critical_timings();
		}
		tick_nohz_restart_sched_tick();
		preempt_enable_no_resched();
		schedule();
		preempt_disable();
	}
}

void __show_regs(struct pt_regs *regs, int all)
{
	unsigned long cr0 = 0L, cr2 = 0L, cr3 = 0L, cr4 = 0L;
	unsigned long d0, d1, d2, d3, d6, d7;
	unsigned long sp;
	unsigned short ss, gs;

	if (user_mode_vm(regs)) {
		sp = regs->sp;
		ss = regs->ss & 0xffff;
		gs = get_user_gs(regs);
	} else {
		sp = kernel_stack_pointer(regs);
		savesegment(ss, ss);
		savesegment(gs, gs);
	}

	show_regs_common();

<<<<<<< HEAD
	printk("EIP: %04x:[<%08lx>] EFLAGS: %08lx CPU: %d\n",
=======
	printk(KERN_DEFAULT "EIP: %04x:[<%08lx>] EFLAGS: %08lx CPU: %d\n",
>>>>>>> 6be32571
			(u16)regs->cs, regs->ip, regs->flags,
			smp_processor_id());
	print_symbol("EIP is at %s\n", regs->ip);

	printk(KERN_DEFAULT "EAX: %08lx EBX: %08lx ECX: %08lx EDX: %08lx\n",
		regs->ax, regs->bx, regs->cx, regs->dx);
	printk(KERN_DEFAULT "ESI: %08lx EDI: %08lx EBP: %08lx ESP: %08lx\n",
		regs->si, regs->di, regs->bp, sp);
	printk(KERN_DEFAULT " DS: %04x ES: %04x FS: %04x GS: %04x SS: %04x\n",
	       (u16)regs->ds, (u16)regs->es, (u16)regs->fs, gs, ss);

	if (!all)
		return;

	cr0 = read_cr0();
	cr2 = read_cr2();
	cr3 = read_cr3();
	cr4 = read_cr4_safe();
	printk(KERN_DEFAULT "CR0: %08lx CR2: %08lx CR3: %08lx CR4: %08lx\n",
			cr0, cr2, cr3, cr4);

	get_debugreg(d0, 0);
	get_debugreg(d1, 1);
	get_debugreg(d2, 2);
	get_debugreg(d3, 3);
	printk(KERN_DEFAULT "DR0: %08lx DR1: %08lx DR2: %08lx DR3: %08lx\n",
			d0, d1, d2, d3);

	get_debugreg(d6, 6);
	get_debugreg(d7, 7);
	printk(KERN_DEFAULT "DR6: %08lx DR7: %08lx\n",
			d6, d7);
}

void show_regs(struct pt_regs *regs)
{
	show_registers(regs);
	show_trace(NULL, regs, &regs->sp, regs->bp);
}

void release_thread(struct task_struct *dead_task)
{
	BUG_ON(dead_task->mm);
	release_vm86_irqs(dead_task);
}

/*
 * This gets called before we allocate a new thread and copy
 * the current task into it.
 */
void prepare_to_copy(struct task_struct *tsk)
{
	unlazy_fpu(tsk);
}

int copy_thread(unsigned long clone_flags, unsigned long sp,
	unsigned long unused,
	struct task_struct *p, struct pt_regs *regs)
{
	struct pt_regs *childregs;
	struct task_struct *tsk;
	int err;

	childregs = task_pt_regs(p);
	*childregs = *regs;
	childregs->ax = 0;
	childregs->sp = sp;

	p->thread.sp = (unsigned long) childregs;
	p->thread.sp0 = (unsigned long) (childregs+1);

	p->thread.ip = (unsigned long) ret_from_fork;

	task_user_gs(p) = get_user_gs(regs);

	p->thread.io_bitmap_ptr = NULL;
	tsk = current;
	err = -ENOMEM;

	memset(p->thread.ptrace_bps, 0, sizeof(p->thread.ptrace_bps));

	if (unlikely(test_tsk_thread_flag(tsk, TIF_IO_BITMAP))) {
		p->thread.io_bitmap_ptr = kmemdup(tsk->thread.io_bitmap_ptr,
						IO_BITMAP_BYTES, GFP_KERNEL);
		if (!p->thread.io_bitmap_ptr) {
			p->thread.io_bitmap_max = 0;
			return -ENOMEM;
		}
		set_tsk_thread_flag(p, TIF_IO_BITMAP);
	}

	err = 0;

	/*
	 * Set a new TLS for the child thread?
	 */
	if (clone_flags & CLONE_SETTLS)
		err = do_set_thread_area(p, -1,
			(struct user_desc __user *)childregs->si, 0);

	if (err && p->thread.io_bitmap_ptr) {
		kfree(p->thread.io_bitmap_ptr);
		p->thread.io_bitmap_max = 0;
	}

	clear_tsk_thread_flag(p, TIF_DS_AREA_MSR);
	p->thread.ds_ctx = NULL;

	clear_tsk_thread_flag(p, TIF_DEBUGCTLMSR);
	p->thread.debugctlmsr = 0;

	return err;
}

void
start_thread(struct pt_regs *regs, unsigned long new_ip, unsigned long new_sp)
{
	set_user_gs(regs, 0);
	regs->fs		= 0;
	set_fs(USER_DS);
	regs->ds		= __USER_DS;
	regs->es		= __USER_DS;
	regs->ss		= __USER_DS;
	regs->cs		= __USER_CS;
	regs->ip		= new_ip;
	regs->sp		= new_sp;
	/*
	 * Free the old FP and other extended state
	 */
	free_thread_xstate(current);
}
EXPORT_SYMBOL_GPL(start_thread);


/*
 *	switch_to(x,yn) should switch tasks from x to y.
 *
 * We fsave/fwait so that an exception goes off at the right time
 * (as a call from the fsave or fwait in effect) rather than to
 * the wrong process. Lazy FP saving no longer makes any sense
 * with modern CPU's, and this simplifies a lot of things (SMP
 * and UP become the same).
 *
 * NOTE! We used to use the x86 hardware context switching. The
 * reason for not using it any more becomes apparent when you
 * try to recover gracefully from saved state that is no longer
 * valid (stale segment register values in particular). With the
 * hardware task-switch, there is no way to fix up bad state in
 * a reasonable manner.
 *
 * The fact that Intel documents the hardware task-switching to
 * be slow is a fairly red herring - this code is not noticeably
 * faster. However, there _is_ some room for improvement here,
 * so the performance issues may eventually be a valid point.
 * More important, however, is the fact that this allows us much
 * more flexibility.
 *
 * The return value (in %ax) will be the "prev" task after
 * the task-switch, and shows up in ret_from_fork in entry.S,
 * for example.
 */
__notrace_funcgraph struct task_struct *
__switch_to(struct task_struct *prev_p, struct task_struct *next_p)
{
	struct thread_struct *prev = &prev_p->thread,
				 *next = &next_p->thread;
	int cpu = smp_processor_id();
	struct tss_struct *tss = &per_cpu(init_tss, cpu);
	bool preload_fpu;

	/* never put a printk in __switch_to... printk() calls wake_up*() indirectly */

	/*
	 * If the task has used fpu the last 5 timeslices, just do a full
	 * restore of the math state immediately to avoid the trap; the
	 * chances of needing FPU soon are obviously high now
	 */
	preload_fpu = tsk_used_math(next_p) && next_p->fpu_counter > 5;

	__unlazy_fpu(prev_p);

	/* we're going to use this soon, after a few expensive things */
	if (preload_fpu)
		prefetch(next->xstate);

	/*
	 * Reload esp0.
	 */
	load_sp0(tss, next);

	/*
	 * Save away %gs. No need to save %fs, as it was saved on the
	 * stack on entry.  No need to save %es and %ds, as those are
	 * always kernel segments while inside the kernel.  Doing this
	 * before setting the new TLS descriptors avoids the situation
	 * where we temporarily have non-reloadable segments in %fs
	 * and %gs.  This could be an issue if the NMI handler ever
	 * used %fs or %gs (it does not today), or if the kernel is
	 * running inside of a hypervisor layer.
	 */
	lazy_save_gs(prev->gs);

	/*
	 * Load the per-thread Thread-Local Storage descriptor.
	 */
	load_TLS(next, cpu);

	/*
	 * Restore IOPL if needed.  In normal use, the flags restore
	 * in the switch assembly will handle this.  But if the kernel
	 * is running virtualized at a non-zero CPL, the popf will
	 * not restore flags, so it must be done in a separate step.
	 */
	if (get_kernel_rpl() && unlikely(prev->iopl != next->iopl))
		set_iopl_mask(next->iopl);

	/*
	 * Now maybe handle debug registers and/or IO bitmaps
	 */
	if (unlikely(task_thread_info(prev_p)->flags & _TIF_WORK_CTXSW_PREV ||
		     task_thread_info(next_p)->flags & _TIF_WORK_CTXSW_NEXT))
		__switch_to_xtra(prev_p, next_p, tss);

	/* If we're going to preload the fpu context, make sure clts
	   is run while we're batching the cpu state updates. */
	if (preload_fpu)
		clts();

	/*
	 * Leave lazy mode, flushing any hypercalls made here.
	 * This must be done before restoring TLS segments so
	 * the GDT and LDT are properly updated, and must be
	 * done before math_state_restore, so the TS bit is up
	 * to date.
	 */
	arch_end_context_switch(next_p);

	if (preload_fpu)
		__math_state_restore();

	/*
	 * Restore %gs if needed (which is common)
	 */
	if (prev->gs | next->gs)
		lazy_load_gs(next->gs);

	percpu_write(current_task, next_p);

	return prev_p;
}

#define top_esp                (THREAD_SIZE - sizeof(unsigned long))
#define top_ebp                (THREAD_SIZE - 2*sizeof(unsigned long))

unsigned long get_wchan(struct task_struct *p)
{
	unsigned long bp, sp, ip;
	unsigned long stack_page;
	int count = 0;
	if (!p || p == current || p->state == TASK_RUNNING)
		return 0;
	stack_page = (unsigned long)task_stack_page(p);
	sp = p->thread.sp;
	if (!stack_page || sp < stack_page || sp > top_esp+stack_page)
		return 0;
	/* include/asm-i386/system.h:switch_to() pushes bp last. */
	bp = *(unsigned long *) sp;
	do {
		if (bp < stack_page || bp > top_ebp+stack_page)
			return 0;
		ip = *(unsigned long *) (bp+4);
		if (!in_sched_functions(ip))
			return ip;
		bp = *(unsigned long *) bp;
	} while (count++ < 16);
	return 0;
}
<|MERGE_RESOLUTION|>--- conflicted
+++ resolved
@@ -139,11 +139,7 @@
 
 	show_regs_common();
 
-<<<<<<< HEAD
-	printk("EIP: %04x:[<%08lx>] EFLAGS: %08lx CPU: %d\n",
-=======
 	printk(KERN_DEFAULT "EIP: %04x:[<%08lx>] EFLAGS: %08lx CPU: %d\n",
->>>>>>> 6be32571
 			(u16)regs->cs, regs->ip, regs->flags,
 			smp_processor_id());
 	print_symbol("EIP is at %s\n", regs->ip);
