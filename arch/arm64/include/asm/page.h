/* SPDX-License-Identifier: GPL-2.0-only */
/*
 * Based on arch/arm/include/asm/page.h
 *
 * Copyright (C) 1995-2003 Russell King
 * Copyright (C) 2012 ARM Ltd.
 */
#ifndef __ASM_PAGE_H
#define __ASM_PAGE_H

#include <asm/page-def.h>

#ifndef __ASSEMBLY__

#include <linux/personality.h> /* for READ_IMPLIES_EXEC */
#include <linux/types.h> /* for gfp_t */
#include <asm/pgtable-types.h>

struct page;
struct vm_area_struct;

extern void copy_page(void *to, const void *from);
extern void clear_page(void *to);

void copy_user_highpage(struct page *to, struct page *from,
			unsigned long vaddr, struct vm_area_struct *vma);
#define __HAVE_ARCH_COPY_USER_HIGHPAGE

void copy_highpage(struct page *to, struct page *from);
#define __HAVE_ARCH_COPY_HIGHPAGE

struct page *alloc_zeroed_user_highpage_movable(struct vm_area_struct *vma,
						unsigned long vaddr);
#define __HAVE_ARCH_ALLOC_ZEROED_USER_HIGHPAGE_MOVABLE

void tag_clear_highpage(struct page *to);
#define __HAVE_ARCH_TAG_CLEAR_HIGHPAGE

#define clear_user_page(page, vaddr, pg)	clear_page(page)
#define copy_user_page(to, from, vaddr, pg)	copy_page(to, from)

typedef struct page *pgtable_t;

<<<<<<< HEAD
int pfn_valid(unsigned long pfn);
=======
>>>>>>> df0cc57e
int pfn_is_map_memory(unsigned long pfn);

#include <asm/memory.h>

#endif /* !__ASSEMBLY__ */

#define VM_DATA_DEFAULT_FLAGS	(VM_DATA_FLAGS_TSK_EXEC | VM_MTE_ALLOWED)

#include <asm-generic/getorder.h>

#endif<|MERGE_RESOLUTION|>--- conflicted
+++ resolved
@@ -41,10 +41,6 @@
 
 typedef struct page *pgtable_t;
 
-<<<<<<< HEAD
-int pfn_valid(unsigned long pfn);
-=======
->>>>>>> df0cc57e
 int pfn_is_map_memory(unsigned long pfn);
 
 #include <asm/memory.h>
