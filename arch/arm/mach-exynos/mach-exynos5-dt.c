/*
 * SAMSUNG EXYNOS5250 Flattened Device Tree enabled machine
 *
 * Copyright (c) 2012 Samsung Electronics Co., Ltd.
 *		http://www.samsung.com
 *
 * This program is free software; you can redistribute it and/or modify
 * it under the terms of the GNU General Public License version 2 as
 * published by the Free Software Foundation.
*/

#include <linux/of_platform.h>
#include <linux/of_fdt.h>
#include <linux/serial_core.h>
#include <linux/memblock.h>
#include <linux/io.h>
#include <linux/clocksource.h>

#include <asm/mach/arch.h>
#include <mach/map.h>
#include <mach/regs-pmu.h>

#include <plat/cpu.h>
#include <plat/regs-serial.h>
#include <plat/mfc.h>

#include "common.h"

/*
 * The following lookup table is used to override device names when devices
 * are registered from device tree. This is temporarily added to enable
 * device tree support addition for the EXYNOS5 architecture.
 *
 * For drivers that require platform data to be provided from the machine
 * file, a platform data pointer can also be supplied along with the
 * devices names. Usually, the platform data elements that cannot be parsed
 * from the device tree by the drivers (example: function pointers) are
 * supplied. But it should be noted that this is a temporary mechanism and
 * at some point, the drivers should be capable of parsing all the platform
 * data from the device tree.
 */
static const struct of_dev_auxdata exynos5250_auxdata_lookup[] __initconst = {
	OF_DEV_AUXDATA("samsung,exynos4210-uart", EXYNOS5_PA_UART0,
				"exynos4210-uart.0", NULL),
	OF_DEV_AUXDATA("samsung,exynos4210-uart", EXYNOS5_PA_UART1,
				"exynos4210-uart.1", NULL),
	OF_DEV_AUXDATA("samsung,exynos4210-uart", EXYNOS5_PA_UART2,
				"exynos4210-uart.2", NULL),
	OF_DEV_AUXDATA("samsung,exynos4210-uart", EXYNOS5_PA_UART3,
				"exynos4210-uart.3", NULL),
	OF_DEV_AUXDATA("samsung,s3c2440-i2c", EXYNOS5_PA_IIC(0),
				"s3c2440-i2c.0", NULL),
	OF_DEV_AUXDATA("samsung,s3c2440-i2c", EXYNOS5_PA_IIC(1),
				"s3c2440-i2c.1", NULL),
	OF_DEV_AUXDATA("samsung,s3c2440-i2c", EXYNOS5_PA_IIC(2),
				"s3c2440-i2c.2", NULL),
	OF_DEV_AUXDATA("samsung,s3c2440-i2c", EXYNOS5_PA_IIC(3),
				"s3c2440-i2c.3", NULL),
	OF_DEV_AUXDATA("samsung,s3c2440-i2c", EXYNOS5_PA_IIC(4),
				"s3c2440-i2c.4", NULL),
	OF_DEV_AUXDATA("samsung,s3c2440-i2c", EXYNOS5_PA_IIC(5),
				"s3c2440-i2c.5", NULL),
	OF_DEV_AUXDATA("samsung,s3c2440-i2c", EXYNOS5_PA_IIC(6),
				"s3c2440-i2c.6", NULL),
	OF_DEV_AUXDATA("samsung,s3c2440-i2c", EXYNOS5_PA_IIC(7),
				"s3c2440-i2c.7", NULL),
	OF_DEV_AUXDATA("samsung,s3c2440-hdmiphy-i2c", EXYNOS5_PA_IIC(8),
				"s3c2440-hdmiphy-i2c", NULL),
	OF_DEV_AUXDATA("samsung,exynos5250-dw-mshc", EXYNOS5_PA_DWMCI0,
				"dw_mmc.0", NULL),
	OF_DEV_AUXDATA("samsung,exynos5250-dw-mshc", EXYNOS5_PA_DWMCI1,
				"dw_mmc.1", NULL),
	OF_DEV_AUXDATA("samsung,exynos5250-dw-mshc", EXYNOS5_PA_DWMCI2,
				"dw_mmc.2", NULL),
	OF_DEV_AUXDATA("samsung,exynos5250-dw-mshc", EXYNOS5_PA_DWMCI3,
				"dw_mmc.3", NULL),
	OF_DEV_AUXDATA("samsung,exynos4210-spi", EXYNOS5_PA_SPI0,
				"exynos4210-spi.0", NULL),
	OF_DEV_AUXDATA("samsung,exynos4210-spi", EXYNOS5_PA_SPI1,
				"exynos4210-spi.1", NULL),
	OF_DEV_AUXDATA("samsung,exynos4210-spi", EXYNOS5_PA_SPI2,
				"exynos4210-spi.2", NULL),
	OF_DEV_AUXDATA("samsung,exynos5-sata-ahci", 0x122F0000,
				"exynos5-sata", NULL),
	OF_DEV_AUXDATA("samsung,exynos5-sata-phy", 0x12170000,
				"exynos5-sata-phy", NULL),
	OF_DEV_AUXDATA("samsung,exynos5-sata-phy-i2c", 0x121D0000,
				"exynos5-sata-phy-i2c", NULL),
	OF_DEV_AUXDATA("arm,pl330", EXYNOS5_PA_PDMA0, "dma-pl330.0", NULL),
	OF_DEV_AUXDATA("arm,pl330", EXYNOS5_PA_PDMA1, "dma-pl330.1", NULL),
	OF_DEV_AUXDATA("arm,pl330", EXYNOS5_PA_MDMA1, "dma-pl330.2", NULL),
	OF_DEV_AUXDATA("samsung,exynos5-gsc", EXYNOS5_PA_GSC0,
				"exynos-gsc.0", NULL),
	OF_DEV_AUXDATA("samsung,exynos5-gsc", EXYNOS5_PA_GSC1,
				"exynos-gsc.1", NULL),
	OF_DEV_AUXDATA("samsung,exynos5-gsc", EXYNOS5_PA_GSC2,
				"exynos-gsc.2", NULL),
	OF_DEV_AUXDATA("samsung,exynos5-gsc", EXYNOS5_PA_GSC3,
				"exynos-gsc.3", NULL),
	OF_DEV_AUXDATA("samsung,exynos5-hdmi", 0x14530000,
				"exynos5-hdmi", NULL),
	OF_DEV_AUXDATA("samsung,exynos5-mixer", 0x14450000,
				"exynos5-mixer", NULL),
	OF_DEV_AUXDATA("samsung,mfc-v6", 0x11000000, "s5p-mfc-v6", NULL),
	OF_DEV_AUXDATA("samsung,exynos5250-tmu", 0x10060000,
				"exynos-tmu", NULL),
	OF_DEV_AUXDATA("samsung,i2s-v5", 0x03830000,
				"samsung-i2s.0", NULL),
	OF_DEV_AUXDATA("samsung,i2s-v5", 0x12D60000,
				"samsung-i2s.1", NULL),
	OF_DEV_AUXDATA("samsung,i2s-v5", 0x12D70000,
				"samsung-i2s.2", NULL),
	OF_DEV_AUXDATA("samsung,exynos-sysmmu", 0x11210000,
			"exynos-sysmmu.0", "mfc"), /* MFC_L */
	OF_DEV_AUXDATA("samsung,exynos-sysmmu", 0x11200000,
			"exynos-sysmmu.1", "mfc"), /* MFC_R */
	OF_DEV_AUXDATA("samsung,exynos-sysmmu", 0x14650000,
			"exynos-sysmmu.2", NULL), /* TV */
	OF_DEV_AUXDATA("samsung,exynos-sysmmu", 0x11F20000,
			"exynos-sysmmu.3", "jpeg"), /* JPEG */
	OF_DEV_AUXDATA("samsung,exynos-sysmmu", 0x11D40000,
			"exynos-sysmmu.4", NULL), /* ROTATOR */
	OF_DEV_AUXDATA("samsung,exynos-sysmmu", 0x13E80000,
			"exynos-sysmmu.5", "gscl"), /* GSCL0 */
	OF_DEV_AUXDATA("samsung,exynos-sysmmu", 0x13E90000,
			"exynos-sysmmu.6", "gscl"), /* GSCL1 */
	OF_DEV_AUXDATA("samsung,exynos-sysmmu", 0x13EA0000,
			"exynos-sysmmu.7", "gscl"), /* GSCL2 */
	OF_DEV_AUXDATA("samsung,exynos-sysmmu", 0x13EB0000,
			"exynos-sysmmu.8", "gscl"), /* GSCL3 */
	OF_DEV_AUXDATA("samsung,exynos-sysmmu", 0x13260000,
			"exynos-sysmmu.9", NULL), /* FIMC-IS0 */
	OF_DEV_AUXDATA("samsung,exynos-sysmmu", 0x132C0000,
			"exynos-sysmmu.10", NULL), /* FIMC-IS1 */
	OF_DEV_AUXDATA("samsung,exynos-sysmmu", 0x14640000,
			"exynos-sysmmu.11", NULL), /* FIMD1 */
	OF_DEV_AUXDATA("samsung,exynos-sysmmu", 0x13C40000,
			"exynos-sysmmu.12", NULL), /* FIMC-LITE0 */
	OF_DEV_AUXDATA("samsung,exynos-sysmmu", 0x13C50000,
			"exynos-sysmmu.13", NULL), /* FIMC-LITE1 */
	OF_DEV_AUXDATA("samsung,exynos-sysmmu", 0x10A60000,
			"exynos-sysmmu.14", NULL), /* G2D */
	{},
};

static const struct of_dev_auxdata exynos5440_auxdata_lookup[] __initconst = {
	OF_DEV_AUXDATA("samsung,exynos4210-uart", EXYNOS5440_PA_UART0,
				"exynos4210-uart.0", NULL),
	{},
};

static void __init exynos5_dt_map_io(void)
{
	unsigned long root = of_get_flat_dt_root();

	exynos_init_io(NULL, 0);

	if (of_flat_dt_is_compatible(root, "samsung,exynos5250"))
		s3c24xx_init_clocks(24000000);
}

static void __init exynos5_dt_machine_init(void)
{
	struct device_node *i2c_np;
	const char *i2c_compat = "samsung,s3c2440-i2c";
	unsigned int tmp;

	/*
	 * Exynos5's legacy i2c controller and new high speed i2c
	 * controller have muxed interrupt sources. By default the
	 * interrupts for 4-channel HS-I2C controller are enabled.
	 * If node for first four channels of legacy i2c controller
	 * are available then re-configure the interrupts via the
	 * system register.
	 */
	for_each_compatible_node(i2c_np, NULL, i2c_compat) {
		if (of_device_is_available(i2c_np)) {
			if (of_alias_get_id(i2c_np, "i2c") < 4) {
				tmp = readl(EXYNOS5_SYS_I2C_CFG);
				writel(tmp & ~(0x1 << of_alias_get_id(i2c_np, "i2c")),
						EXYNOS5_SYS_I2C_CFG);
			}
		}
	}

	if (of_machine_is_compatible("samsung,exynos5250"))
		of_platform_populate(NULL, of_default_bus_match_table,
				     exynos5250_auxdata_lookup, NULL);
	else if (of_machine_is_compatible("samsung,exynos5440"))
		of_platform_populate(NULL, of_default_bus_match_table,
				     exynos5440_auxdata_lookup, NULL);
}

static char const *exynos5_dt_compat[] __initdata = {
	"samsung,exynos5250",
	"samsung,exynos5440",
	NULL
};

static void __init exynos5_reserve(void)
{
#ifdef CONFIG_S5P_DEV_MFC
	struct s5p_mfc_dt_meminfo mfc_mem;

	/* Reserve memory for MFC only if it's available */
	mfc_mem.compatible = "samsung,mfc-v6";
	if (of_scan_flat_dt(s5p_fdt_find_mfc_mem, &mfc_mem))
		s5p_mfc_reserve_mem(mfc_mem.roff, mfc_mem.rsize, mfc_mem.loff,
				mfc_mem.lsize);
#endif
}

DT_MACHINE_START(EXYNOS5_DT, "SAMSUNG EXYNOS5 (Flattened Device Tree)")
	/* Maintainer: Kukjin Kim <kgene.kim@samsung.com> */
	.init_irq	= exynos5_init_irq,
	.smp		= smp_ops(exynos_smp_ops),
	.map_io		= exynos5_dt_map_io,
	.init_machine	= exynos5_dt_machine_init,
	.init_late	= exynos_init_late,
<<<<<<< HEAD
	.init_time	= clocksource_of_init,
=======
>>>>>>> 69a517b2
	.dt_compat	= exynos5_dt_compat,
	.restart        = exynos5_restart,
	.reserve	= exynos5_reserve,
MACHINE_END<|MERGE_RESOLUTION|>--- conflicted
+++ resolved
@@ -217,10 +217,6 @@
 	.map_io		= exynos5_dt_map_io,
 	.init_machine	= exynos5_dt_machine_init,
 	.init_late	= exynos_init_late,
-<<<<<<< HEAD
-	.init_time	= clocksource_of_init,
-=======
->>>>>>> 69a517b2
 	.dt_compat	= exynos5_dt_compat,
 	.restart        = exynos5_restart,
 	.reserve	= exynos5_reserve,
