/*
 * Amlogic Meson Reset Controller driver
 *
 * This file is provided under a dual BSD/GPLv2 license.  When using or
 * redistributing this file, you may do so under either license.
 *
 * GPL LICENSE SUMMARY
 *
 * Copyright (c) 2016 BayLibre, SAS.
 * Author: Neil Armstrong <narmstrong@baylibre.com>
 *
 * This program is free software; you can redistribute it and/or modify
 * it under the terms of version 2 of the GNU General Public License as
 * published by the Free Software Foundation.
 *
 * This program is distributed in the hope that it will be useful, but
 * WITHOUT ANY WARRANTY; without even the implied warranty of
 * MERCHANTABILITY or FITNESS FOR A PARTICULAR PURPOSE.  See the GNU
 * General Public License for more details.
 *
 * You should have received a copy of the GNU General Public License
 * along with this program; if not, see <http://www.gnu.org/licenses/>.
 * The full GNU General Public License is included in this distribution
 * in the file called COPYING.
 *
 * BSD LICENSE
 *
 * Copyright (c) 2016 BayLibre, SAS.
 * Author: Neil Armstrong <narmstrong@baylibre.com>
 *
 * Redistribution and use in source and binary forms, with or without
 * modification, are permitted provided that the following conditions
 * are met:
 *
 *   * Redistributions of source code must retain the above copyright
 *     notice, this list of conditions and the following disclaimer.
 *   * Redistributions in binary form must reproduce the above copyright
 *     notice, this list of conditions and the following disclaimer in
 *     the documentation and/or other materials provided with the
 *     distribution.
 *   * Neither the name of Intel Corporation nor the names of its
 *     contributors may be used to endorse or promote products derived
 *     from this software without specific prior written permission.
 *
 * THIS SOFTWARE IS PROVIDED BY THE COPYRIGHT HOLDERS AND CONTRIBUTORS
 * "AS IS" AND ANY EXPRESS OR IMPLIED WARRANTIES, INCLUDING, BUT NOT
 * LIMITED TO, THE IMPLIED WARRANTIES OF MERCHANTABILITY AND FITNESS FOR
 * A PARTICULAR PURPOSE ARE DISCLAIMED. IN NO EVENT SHALL THE COPYRIGHT
 * OWNER OR CONTRIBUTORS BE LIABLE FOR ANY DIRECT, INDIRECT, INCIDENTAL,
 * SPECIAL, EXEMPLARY, OR CONSEQUENTIAL DAMAGES (INCLUDING, BUT NOT
 * LIMITED TO, PROCUREMENT OF SUBSTITUTE GOODS OR SERVICES; LOSS OF USE,
 * DATA, OR PROFITS; OR BUSINESS INTERRUPTION) HOWEVER CAUSED AND ON ANY
 * THEORY OF LIABILITY, WHETHER IN CONTRACT, STRICT LIABILITY, OR TORT
 * (INCLUDING NEGLIGENCE OR OTHERWISE) ARISING IN ANY WAY OUT OF THE USE
 * OF THIS SOFTWARE, EVEN IF ADVISED OF THE POSSIBILITY OF SUCH DAMAGE.
 */
#include <linux/err.h>
#include <linux/init.h>
#include <linux/io.h>
#include <linux/of.h>
#include <linux/platform_device.h>
#include <linux/reset-controller.h>
#include <linux/slab.h>
#include <linux/types.h>
#include <linux/of_device.h>

#define REG_COUNT	8
#define BITS_PER_REG	32
#define LEVEL_OFFSET	0x7c

struct meson_reset {
	void __iomem *reg_base;
	struct reset_controller_dev rcdev;
	spinlock_t lock;
};

static int meson_reset_reset(struct reset_controller_dev *rcdev,
			      unsigned long id)
{
	struct meson_reset *data =
		container_of(rcdev, struct meson_reset, rcdev);
	unsigned int bank = id / BITS_PER_REG;
	unsigned int offset = id % BITS_PER_REG;
	void __iomem *reg_addr = data->reg_base + (bank << 2);

	writel(BIT(offset), reg_addr);

	return 0;
}

static int meson_reset_level(struct reset_controller_dev *rcdev,
			    unsigned long id, bool assert)
{
	struct meson_reset *data =
		container_of(rcdev, struct meson_reset, rcdev);
	unsigned int bank = id / BITS_PER_REG;
	unsigned int offset = id % BITS_PER_REG;
	void __iomem *reg_addr = data->reg_base + LEVEL_OFFSET + (bank << 2);
	unsigned long flags;
	u32 reg;

	spin_lock_irqsave(&data->lock, flags);

	reg = readl(reg_addr);
	if (assert)
		writel(reg & ~BIT(offset), reg_addr);
	else
		writel(reg | BIT(offset), reg_addr);

	spin_unlock_irqrestore(&data->lock, flags);

	return 0;
}

static int meson_reset_assert(struct reset_controller_dev *rcdev,
			      unsigned long id)
{
	return meson_reset_level(rcdev, id, true);
}

static int meson_reset_deassert(struct reset_controller_dev *rcdev,
				unsigned long id)
{
	return meson_reset_level(rcdev, id, false);
}

static const struct reset_control_ops meson_reset_meson8_ops = {
	.reset		= meson_reset_reset,
};

static const struct reset_control_ops meson_reset_gx_ops = {
	.reset		= meson_reset_reset,
	.assert		= meson_reset_assert,
	.deassert	= meson_reset_deassert,
};

static const struct of_device_id meson_reset_dt_ids[] = {
	 { .compatible = "amlogic,meson8b-reset",
	   .data = &meson_reset_meson8_ops, },
	 { .compatible = "amlogic,meson-gxbb-reset",
	   .data = &meson_reset_gx_ops, },
<<<<<<< HEAD
=======
	 { .compatible = "amlogic,meson-axg-reset",
	   .data = &meson_reset_gx_ops, },
>>>>>>> 661e50bc
	 { /* sentinel */ },
};

static int meson_reset_probe(struct platform_device *pdev)
{
	const struct reset_control_ops *ops;
	struct meson_reset *data;
	struct resource *res;

	data = devm_kzalloc(&pdev->dev, sizeof(*data), GFP_KERNEL);
	if (!data)
		return -ENOMEM;

	ops = of_device_get_match_data(&pdev->dev);
	if (!ops)
		return -EINVAL;

	res = platform_get_resource(pdev, IORESOURCE_MEM, 0);
	data->reg_base = devm_ioremap_resource(&pdev->dev, res);
	if (IS_ERR(data->reg_base))
		return PTR_ERR(data->reg_base);

	platform_set_drvdata(pdev, data);

	spin_lock_init(&data->lock);

	data->rcdev.owner = THIS_MODULE;
	data->rcdev.nr_resets = REG_COUNT * BITS_PER_REG;
	data->rcdev.ops = ops;
	data->rcdev.of_node = pdev->dev.of_node;

	return devm_reset_controller_register(&pdev->dev, &data->rcdev);
}

static struct platform_driver meson_reset_driver = {
	.probe	= meson_reset_probe,
	.driver = {
		.name		= "meson_reset",
		.of_match_table	= meson_reset_dt_ids,
	},
};
builtin_platform_driver(meson_reset_driver);<|MERGE_RESOLUTION|>--- conflicted
+++ resolved
@@ -139,11 +139,8 @@
 	   .data = &meson_reset_meson8_ops, },
 	 { .compatible = "amlogic,meson-gxbb-reset",
 	   .data = &meson_reset_gx_ops, },
-<<<<<<< HEAD
-=======
 	 { .compatible = "amlogic,meson-axg-reset",
 	   .data = &meson_reset_gx_ops, },
->>>>>>> 661e50bc
 	 { /* sentinel */ },
 };
 
