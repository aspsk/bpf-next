--- conflicted
+++ resolved
@@ -226,11 +226,7 @@
 		sink = coresight_get_enabled_sink(true);
 	}
 
-<<<<<<< HEAD
-	if (!sink || !sink_ops(sink)->alloc_buffer)
-=======
 	if (!sink)
->>>>>>> 0ecfebd2
 		goto err;
 
 	mask = &event_data->mask;
