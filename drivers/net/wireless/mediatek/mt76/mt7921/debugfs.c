// SPDX-License-Identifier: ISC
/* Copyright (C) 2020 MediaTek Inc. */

#include "mt7921.h"
#include "eeprom.h"

static int
mt7921_reg_set(void *data, u64 val)
{
	struct mt7921_dev *dev = data;

	mt7921_mutex_acquire(dev);
	mt76_wr(dev, dev->mt76.debugfs_reg, val);
	mt7921_mutex_release(dev);

	return 0;
}

static int
mt7921_reg_get(void *data, u64 *val)
{
	struct mt7921_dev *dev = data;

	mt7921_mutex_acquire(dev);
	*val = mt76_rr(dev, dev->mt76.debugfs_reg);
	mt7921_mutex_release(dev);

	return 0;
}

DEFINE_DEBUGFS_ATTRIBUTE(fops_regval, mt7921_reg_get, mt7921_reg_set,
			 "0x%08llx\n");
static int
mt7921_fw_debug_set(void *data, u64 val)
{
	struct mt7921_dev *dev = data;

	mt7921_mutex_acquire(dev);

	dev->fw_debug = (u8)val;
	mt7921_mcu_fw_log_2_host(dev, dev->fw_debug);

	mt7921_mutex_release(dev);

	return 0;
}

static int
mt7921_fw_debug_get(void *data, u64 *val)
{
	struct mt7921_dev *dev = data;

	*val = dev->fw_debug;

	return 0;
}

DEFINE_DEBUGFS_ATTRIBUTE(fops_fw_debug, mt7921_fw_debug_get,
			 mt7921_fw_debug_set, "%lld\n");

static void
mt7921_ampdu_stat_read_phy(struct mt7921_phy *phy,
			   struct seq_file *file)
{
	struct mt7921_dev *dev = file->private;
	int bound[15], range[4], i;

	if (!phy)
		return;

	mt7921_mac_update_mib_stats(phy);

	/* Tx ampdu stat */
	for (i = 0; i < ARRAY_SIZE(range); i++)
		range[i] = mt76_rr(dev, MT_MIB_ARNG(0, i));

	for (i = 0; i < ARRAY_SIZE(bound); i++)
		bound[i] = MT_MIB_ARNCR_RANGE(range[i / 4], i % 4) + 1;

	seq_printf(file, "\nPhy0\n");

	seq_printf(file, "Length: %8d | ", bound[0]);
	for (i = 0; i < ARRAY_SIZE(bound) - 1; i++)
		seq_printf(file, "%3d  %3d | ", bound[i] + 1, bound[i + 1]);

	seq_puts(file, "\nCount:  ");
	for (i = 0; i < ARRAY_SIZE(bound); i++)
		seq_printf(file, "%8d | ", dev->mt76.aggr_stats[i]);
	seq_puts(file, "\n");

	seq_printf(file, "BA miss count: %d\n", phy->mib.ba_miss_cnt);
}

static int
mt7921_tx_stats_show(struct seq_file *file, void *data)
{
	struct mt7921_dev *dev = file->private;
	struct mt7921_phy *phy = &dev->phy;
	struct mib_stats *mib = &phy->mib;
	int i;

	mt7921_mutex_acquire(dev);

	mt7921_ampdu_stat_read_phy(phy, file);

	seq_puts(file, "Tx MSDU stat:\n");
	for (i = 0; i < ARRAY_SIZE(mib->tx_amsdu); i++) {
		seq_printf(file, "AMSDU pack count of %d MSDU in TXD: %8d ",
			   i + 1, mib->tx_amsdu[i]);
		if (mib->tx_amsdu_cnt)
			seq_printf(file, "(%3d%%)\n",
				   mib->tx_amsdu[i] * 100 / mib->tx_amsdu_cnt);
		else
			seq_puts(file, "\n");
	}

	mt7921_mutex_release(dev);

	return 0;
}

DEFINE_SHOW_ATTRIBUTE(mt7921_tx_stats);

static int
mt7921_queues_acq(struct seq_file *s, void *data)
{
	struct mt7921_dev *dev = dev_get_drvdata(s->private);
	int i;

	mt7921_mutex_acquire(dev);

	for (i = 0; i < 16; i++) {
		int j, acs = i / 4, index = i % 4;
		u32 ctrl, val, qlen = 0;

		val = mt76_rr(dev, MT_PLE_AC_QEMPTY(acs, index));
		ctrl = BIT(31) | BIT(15) | (acs << 8);

		for (j = 0; j < 32; j++) {
			if (val & BIT(j))
				continue;

			mt76_wr(dev, MT_PLE_FL_Q0_CTRL,
				ctrl | (j + (index << 5)));
			qlen += mt76_get_field(dev, MT_PLE_FL_Q3_CTRL,
					       GENMASK(11, 0));
		}
		seq_printf(s, "AC%d%d: queued=%d\n", acs, index, qlen);
	}

	mt7921_mutex_release(dev);

	return 0;
}

static int
mt7921_queues_read(struct seq_file *s, void *data)
{
	struct mt7921_dev *dev = dev_get_drvdata(s->private);
	struct {
		struct mt76_queue *q;
		char *queue;
	} queue_map[] = {
		{ dev->mphy.q_tx[MT_TXQ_BE],	 "WFDMA0" },
		{ dev->mt76.q_mcu[MT_MCUQ_WM],	 "MCUWM"  },
		{ dev->mt76.q_mcu[MT_MCUQ_FWDL], "MCUFWQ" },
	};
	int i;

	for (i = 0; i < ARRAY_SIZE(queue_map); i++) {
		struct mt76_queue *q = queue_map[i].q;

		if (!q)
			continue;

		seq_printf(s,
			   "%s:	queued=%d head=%d tail=%d\n",
			   queue_map[i].queue, q->queued, q->head,
			   q->tail);
	}

	return 0;
}

static void
mt7921_seq_puts_array(struct seq_file *file, const char *str,
		      s8 *val, int len)
{
	int i;

	seq_printf(file, "%-16s:", str);
	for (i = 0; i < len; i++)
		if (val[i] == 127)
			seq_printf(file, " %6s", "N.A");
		else
			seq_printf(file, " %6d", val[i]);
	seq_puts(file, "\n");
}

#define mt7921_print_txpwr_entry(prefix, rate)				\
({									\
	mt7921_seq_puts_array(s, #prefix " (user)",			\
			      txpwr.data[TXPWR_USER].rate,		\
			      ARRAY_SIZE(txpwr.data[TXPWR_USER].rate)); \
	mt7921_seq_puts_array(s, #prefix " (eeprom)",			\
			      txpwr.data[TXPWR_EEPROM].rate,		\
			      ARRAY_SIZE(txpwr.data[TXPWR_EEPROM].rate)); \
	mt7921_seq_puts_array(s, #prefix " (tmac)",			\
			      txpwr.data[TXPWR_MAC].rate,		\
			      ARRAY_SIZE(txpwr.data[TXPWR_MAC].rate));	\
})

static int
mt7921_txpwr(struct seq_file *s, void *data)
{
	struct mt7921_dev *dev = dev_get_drvdata(s->private);
	struct mt7921_txpwr txpwr;
	int ret;

	mt7921_mutex_acquire(dev);
	ret = mt7921_get_txpwr_info(dev, &txpwr);
	mt7921_mutex_release(dev);

	if (ret)
		return ret;

	seq_printf(s, "Tx power table (channel %d)\n", txpwr.ch);
	seq_printf(s, "%-16s  %6s %6s %6s %6s\n",
		   " ", "1m", "2m", "5m", "11m");
	mt7921_print_txpwr_entry(CCK, cck);

	seq_printf(s, "%-16s  %6s %6s %6s %6s %6s %6s %6s %6s\n",
		   " ", "6m", "9m", "12m", "18m", "24m", "36m",
		   "48m", "54m");
	mt7921_print_txpwr_entry(OFDM, ofdm);

	seq_printf(s, "%-16s  %6s %6s %6s %6s %6s %6s %6s %6s\n",
		   " ", "mcs0", "mcs1", "mcs2", "mcs3", "mcs4", "mcs5",
		   "mcs6", "mcs7");
	mt7921_print_txpwr_entry(HT20, ht20);

	seq_printf(s, "%-16s  %6s %6s %6s %6s %6s %6s %6s %6s %6s\n",
		   " ", "mcs0", "mcs1", "mcs2", "mcs3", "mcs4", "mcs5",
		   "mcs6", "mcs7", "mcs32");
	mt7921_print_txpwr_entry(HT40, ht40);

	seq_printf(s, "%-16s  %6s %6s %6s %6s %6s %6s %6s %6s %6s %6s %6s %6s\n",
		   " ", "mcs0", "mcs1", "mcs2", "mcs3", "mcs4", "mcs5",
		   "mcs6", "mcs7", "mcs8", "mcs9", "mcs10", "mcs11");
	mt7921_print_txpwr_entry(VHT20, vht20);
	mt7921_print_txpwr_entry(VHT40, vht40);
	mt7921_print_txpwr_entry(VHT80, vht80);
	mt7921_print_txpwr_entry(VHT160, vht160);
	mt7921_print_txpwr_entry(HE26, he26);
	mt7921_print_txpwr_entry(HE52, he52);
	mt7921_print_txpwr_entry(HE106, he106);
	mt7921_print_txpwr_entry(HE242, he242);
	mt7921_print_txpwr_entry(HE484, he484);
	mt7921_print_txpwr_entry(HE996, he996);
	mt7921_print_txpwr_entry(HE996x2, he996x2);

	return 0;
}

static void
mt7921_pm_interface_iter(void *priv, u8 *mac, struct ieee80211_vif *vif)
{
	struct mt7921_dev *dev = priv;

	mt7921_mcu_set_beacon_filter(dev, vif, dev->pm.enable);
}

static int
mt7921_pm_set(void *data, u64 val)
{
	struct mt7921_dev *dev = data;
	struct mt76_connac_pm *pm = &dev->pm;

	mt7921_mutex_acquire(dev);

	if (val == pm->enable)
		goto out;

	if (!pm->enable) {
		pm->stats.last_wake_event = jiffies;
		pm->stats.last_doze_event = jiffies;
	}
	pm->enable = val;

	ieee80211_iterate_active_interfaces(mt76_hw(dev),
					    IEEE80211_IFACE_ITER_RESUME_ALL,
<<<<<<< HEAD
					    mt7921_pm_interface_iter, mphy->priv);

	mt76_connac_mcu_set_deep_sleep(&dev->mt76, pm->ds_enable);

=======
					    mt7921_pm_interface_iter, dev);

	mt76_connac_mcu_set_deep_sleep(&dev->mt76, pm->ds_enable);

out:
>>>>>>> df0cc57e
	mt7921_mutex_release(dev);

	return 0;
}

static int
mt7921_pm_get(void *data, u64 *val)
{
	struct mt7921_dev *dev = data;

	*val = dev->pm.enable;

	return 0;
}

DEFINE_DEBUGFS_ATTRIBUTE(fops_pm, mt7921_pm_get, mt7921_pm_set, "%lld\n");

static int
mt7921_deep_sleep_set(void *data, u64 val)
{
	struct mt7921_dev *dev = data;
	struct mt76_connac_pm *pm = &dev->pm;
	bool enable = !!val;

	mt7921_mutex_acquire(dev);
	if (pm->ds_enable != enable) {
		mt76_connac_mcu_set_deep_sleep(&dev->mt76, enable);
		pm->ds_enable = enable;
	}
	mt7921_mutex_release(dev);

	return 0;
}

static int
mt7921_deep_sleep_get(void *data, u64 *val)
{
	struct mt7921_dev *dev = data;

	*val = dev->pm.ds_enable;

	return 0;
}

DEFINE_DEBUGFS_ATTRIBUTE(fops_ds, mt7921_deep_sleep_get,
			 mt7921_deep_sleep_set, "%lld\n");

static int
mt7921_pm_stats(struct seq_file *s, void *data)
{
	struct mt7921_dev *dev = dev_get_drvdata(s->private);
	struct mt76_connac_pm *pm = &dev->pm;

	unsigned long awake_time = pm->stats.awake_time;
	unsigned long doze_time = pm->stats.doze_time;

	if (!test_bit(MT76_STATE_PM, &dev->mphy.state))
		awake_time += jiffies - pm->stats.last_wake_event;
	else
		doze_time += jiffies - pm->stats.last_doze_event;

	seq_printf(s, "awake time: %14u\ndoze time: %15u\n",
		   jiffies_to_msecs(awake_time),
		   jiffies_to_msecs(doze_time));

	seq_printf(s, "low power wakes: %9d\n", pm->stats.lp_wake);

	return 0;
}

static int
mt7921_pm_idle_timeout_set(void *data, u64 val)
{
	struct mt7921_dev *dev = data;

	dev->pm.idle_timeout = msecs_to_jiffies(val);

	return 0;
}

static int
mt7921_pm_idle_timeout_get(void *data, u64 *val)
{
	struct mt7921_dev *dev = data;

	*val = jiffies_to_msecs(dev->pm.idle_timeout);

	return 0;
}

DEFINE_DEBUGFS_ATTRIBUTE(fops_pm_idle_timeout, mt7921_pm_idle_timeout_get,
			 mt7921_pm_idle_timeout_set, "%lld\n");

static int mt7921_chip_reset(void *data, u64 val)
{
	struct mt7921_dev *dev = data;
	int ret = 0;

	switch (val) {
	case 1:
		/* Reset wifisys directly. */
		mt7921_reset(&dev->mt76);
		break;
	default:
		/* Collect the core dump before reset wifisys. */
		mt7921_mutex_acquire(dev);
		ret = mt76_connac_mcu_chip_config(&dev->mt76);
		mt7921_mutex_release(dev);
		break;
	}

	return ret;
}

DEFINE_DEBUGFS_ATTRIBUTE(fops_reset, NULL, mt7921_chip_reset, "%lld\n");

static int
mt7921s_sched_quota_read(struct seq_file *s, void *data)
{
	struct mt7921_dev *dev = dev_get_drvdata(s->private);
	struct mt76_sdio *sdio = &dev->mt76.sdio;

	seq_printf(s, "pse_data_quota\t%d\n", sdio->sched.pse_data_quota);
	seq_printf(s, "ple_data_quota\t%d\n", sdio->sched.ple_data_quota);
	seq_printf(s, "pse_mcu_quota\t%d\n", sdio->sched.pse_mcu_quota);
	seq_printf(s, "sched_deficit\t%d\n", sdio->sched.deficit);

	return 0;
}

int mt7921_init_debugfs(struct mt7921_dev *dev)
{
	struct dentry *dir;

	dir = mt76_register_debugfs_fops(&dev->mphy, &fops_regval);
	if (!dir)
		return -ENOMEM;

	debugfs_create_devm_seqfile(dev->mt76.dev, "queues", dir,
				    mt7921_queues_read);
	debugfs_create_devm_seqfile(dev->mt76.dev, "acq", dir,
				    mt7921_queues_acq);
	debugfs_create_devm_seqfile(dev->mt76.dev, "txpower_sku", dir,
				    mt7921_txpwr);
	debugfs_create_file("tx_stats", 0400, dir, dev, &mt7921_tx_stats_fops);
	debugfs_create_file("fw_debug", 0600, dir, dev, &fops_fw_debug);
	debugfs_create_file("runtime-pm", 0600, dir, dev, &fops_pm);
	debugfs_create_file("idle-timeout", 0600, dir, dev,
			    &fops_pm_idle_timeout);
	debugfs_create_file("chip_reset", 0600, dir, dev, &fops_reset);
	debugfs_create_devm_seqfile(dev->mt76.dev, "runtime_pm_stats", dir,
				    mt7921_pm_stats);
	debugfs_create_file("deep-sleep", 0600, dir, dev, &fops_ds);
<<<<<<< HEAD

=======
	if (mt76_is_sdio(&dev->mt76))
		debugfs_create_devm_seqfile(dev->mt76.dev, "sched-quota", dir,
					    mt7921s_sched_quota_read);
>>>>>>> df0cc57e
	return 0;
}<|MERGE_RESOLUTION|>--- conflicted
+++ resolved
@@ -289,18 +289,11 @@
 
 	ieee80211_iterate_active_interfaces(mt76_hw(dev),
 					    IEEE80211_IFACE_ITER_RESUME_ALL,
-<<<<<<< HEAD
-					    mt7921_pm_interface_iter, mphy->priv);
+					    mt7921_pm_interface_iter, dev);
 
 	mt76_connac_mcu_set_deep_sleep(&dev->mt76, pm->ds_enable);
 
-=======
-					    mt7921_pm_interface_iter, dev);
-
-	mt76_connac_mcu_set_deep_sleep(&dev->mt76, pm->ds_enable);
-
 out:
->>>>>>> df0cc57e
 	mt7921_mutex_release(dev);
 
 	return 0;
@@ -454,12 +447,8 @@
 	debugfs_create_devm_seqfile(dev->mt76.dev, "runtime_pm_stats", dir,
 				    mt7921_pm_stats);
 	debugfs_create_file("deep-sleep", 0600, dir, dev, &fops_ds);
-<<<<<<< HEAD
-
-=======
 	if (mt76_is_sdio(&dev->mt76))
 		debugfs_create_devm_seqfile(dev->mt76.dev, "sched-quota", dir,
 					    mt7921s_sched_quota_read);
->>>>>>> df0cc57e
 	return 0;
 }