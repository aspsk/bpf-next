/*
 * originally based on the dummy device.
 *
 * Copyright 1999, Thomas Davis, tadavis@lbl.gov.
 * Licensed under the GPL. Based on dummy.c, and eql.c devices.
 *
 * bonding.c: an Ethernet Bonding driver
 *
 * This is useful to talk to a Cisco EtherChannel compatible equipment:
 *	Cisco 5500
 *	Sun Trunking (Solaris)
 *	Alteon AceDirector Trunks
 *	Linux Bonding
 *	and probably many L2 switches ...
 *
 * How it works:
 *    ifconfig bond0 ipaddress netmask up
 *      will setup a network device, with an ip address.  No mac address
 *	will be assigned at this time.  The hw mac address will come from
 *	the first slave bonded to the channel.  All slaves will then use
 *	this hw mac address.
 *
 *    ifconfig bond0 down
 *         will release all slaves, marking them as down.
 *
 *    ifenslave bond0 eth0
 *	will attach eth0 to bond0 as a slave.  eth0 hw mac address will either
 *	a: be used as initial mac address
 *	b: if a hw mac address already is there, eth0's hw mac address
 *	   will then be set from bond0.
 *
 */

#define pr_fmt(fmt) KBUILD_MODNAME ": " fmt

#include <linux/kernel.h>
#include <linux/module.h>
#include <linux/types.h>
#include <linux/fcntl.h>
#include <linux/interrupt.h>
#include <linux/ptrace.h>
#include <linux/ioport.h>
#include <linux/in.h>
#include <net/ip.h>
#include <linux/ip.h>
#include <linux/tcp.h>
#include <linux/udp.h>
#include <linux/slab.h>
#include <linux/string.h>
#include <linux/init.h>
#include <linux/timer.h>
#include <linux/socket.h>
#include <linux/ctype.h>
#include <linux/inet.h>
#include <linux/bitops.h>
#include <linux/io.h>
#include <asm/dma.h>
#include <linux/uaccess.h>
#include <linux/errno.h>
#include <linux/netdevice.h>
#include <linux/inetdevice.h>
#include <linux/igmp.h>
#include <linux/etherdevice.h>
#include <linux/skbuff.h>
#include <net/sock.h>
#include <linux/rtnetlink.h>
#include <linux/smp.h>
#include <linux/if_ether.h>
#include <net/arp.h>
#include <linux/mii.h>
#include <linux/ethtool.h>
#include <linux/if_vlan.h>
#include <linux/if_bonding.h>
#include <linux/jiffies.h>
#include <linux/preempt.h>
#include <net/route.h>
#include <net/net_namespace.h>
#include <net/netns/generic.h>
#include <net/pkt_sched.h>
#include "bonding.h"
#include "bond_3ad.h"
#include "bond_alb.h"

/*---------------------------- Module parameters ----------------------------*/

/* monitor all links that often (in milliseconds). <=0 disables monitoring */
#define BOND_LINK_MON_INTERV	0
#define BOND_LINK_ARP_INTERV	0

static int max_bonds	= BOND_DEFAULT_MAX_BONDS;
static int tx_queues	= BOND_DEFAULT_TX_QUEUES;
static int num_peer_notif = 1;
static int miimon	= BOND_LINK_MON_INTERV;
static int updelay;
static int downdelay;
static int use_carrier	= 1;
static char *mode;
static char *primary;
static char *primary_reselect;
static char *lacp_rate;
static int min_links;
static char *ad_select;
static char *xmit_hash_policy;
static int arp_interval = BOND_LINK_ARP_INTERV;
static char *arp_ip_target[BOND_MAX_ARP_TARGETS];
static char *arp_validate;
static char *fail_over_mac;
static int all_slaves_active = 0;
static struct bond_params bonding_defaults;
static int resend_igmp = BOND_DEFAULT_RESEND_IGMP;

module_param(max_bonds, int, 0);
MODULE_PARM_DESC(max_bonds, "Max number of bonded devices");
module_param(tx_queues, int, 0);
MODULE_PARM_DESC(tx_queues, "Max number of transmit queues (default = 16)");
module_param_named(num_grat_arp, num_peer_notif, int, 0644);
MODULE_PARM_DESC(num_grat_arp, "Number of peer notifications to send on "
			       "failover event (alias of num_unsol_na)");
module_param_named(num_unsol_na, num_peer_notif, int, 0644);
MODULE_PARM_DESC(num_unsol_na, "Number of peer notifications to send on "
			       "failover event (alias of num_grat_arp)");
module_param(miimon, int, 0);
MODULE_PARM_DESC(miimon, "Link check interval in milliseconds");
module_param(updelay, int, 0);
MODULE_PARM_DESC(updelay, "Delay before considering link up, in milliseconds");
module_param(downdelay, int, 0);
MODULE_PARM_DESC(downdelay, "Delay before considering link down, "
			    "in milliseconds");
module_param(use_carrier, int, 0);
MODULE_PARM_DESC(use_carrier, "Use netif_carrier_ok (vs MII ioctls) in miimon; "
			      "0 for off, 1 for on (default)");
module_param(mode, charp, 0);
MODULE_PARM_DESC(mode, "Mode of operation; 0 for balance-rr, "
		       "1 for active-backup, 2 for balance-xor, "
		       "3 for broadcast, 4 for 802.3ad, 5 for balance-tlb, "
		       "6 for balance-alb");
module_param(primary, charp, 0);
MODULE_PARM_DESC(primary, "Primary network device to use");
module_param(primary_reselect, charp, 0);
MODULE_PARM_DESC(primary_reselect, "Reselect primary slave "
				   "once it comes up; "
				   "0 for always (default), "
				   "1 for only if speed of primary is "
				   "better, "
				   "2 for only on active slave "
				   "failure");
module_param(lacp_rate, charp, 0);
MODULE_PARM_DESC(lacp_rate, "LACPDU tx rate to request from 802.3ad partner; "
			    "0 for slow, 1 for fast");
module_param(ad_select, charp, 0);
MODULE_PARM_DESC(ad_select, "803.ad aggregation selection logic; "
			    "0 for stable (default), 1 for bandwidth, "
			    "2 for count");
module_param(min_links, int, 0);
MODULE_PARM_DESC(min_links, "Minimum number of available links before turning on carrier");

module_param(xmit_hash_policy, charp, 0);
MODULE_PARM_DESC(xmit_hash_policy, "balance-xor and 802.3ad hashing method; "
				   "0 for layer 2 (default), 1 for layer 3+4, "
				   "2 for layer 2+3");
module_param(arp_interval, int, 0);
MODULE_PARM_DESC(arp_interval, "arp interval in milliseconds");
module_param_array(arp_ip_target, charp, NULL, 0);
MODULE_PARM_DESC(arp_ip_target, "arp targets in n.n.n.n form");
module_param(arp_validate, charp, 0);
MODULE_PARM_DESC(arp_validate, "validate src/dst of ARP probes; "
			       "0 for none (default), 1 for active, "
			       "2 for backup, 3 for all");
module_param(fail_over_mac, charp, 0);
MODULE_PARM_DESC(fail_over_mac, "For active-backup, do not set all slaves to "
				"the same MAC; 0 for none (default), "
				"1 for active, 2 for follow");
module_param(all_slaves_active, int, 0);
MODULE_PARM_DESC(all_slaves_active, "Keep all frames received on an interface"
				     "by setting active flag for all slaves; "
				     "0 for never (default), 1 for always.");
module_param(resend_igmp, int, 0);
MODULE_PARM_DESC(resend_igmp, "Number of IGMP membership reports to send on "
			      "link failure");

/*----------------------------- Global variables ----------------------------*/

#ifdef CONFIG_NET_POLL_CONTROLLER
atomic_t netpoll_block_tx = ATOMIC_INIT(0);
#endif

int bond_net_id __read_mostly;

static __be32 arp_target[BOND_MAX_ARP_TARGETS];
static int arp_ip_count;
static int bond_mode	= BOND_MODE_ROUNDROBIN;
static int xmit_hashtype = BOND_XMIT_POLICY_LAYER2;
static int lacp_fast;

const struct bond_parm_tbl bond_lacp_tbl[] = {
{	"slow",		AD_LACP_SLOW},
{	"fast",		AD_LACP_FAST},
{	NULL,		-1},
};

const struct bond_parm_tbl bond_mode_tbl[] = {
{	"balance-rr",		BOND_MODE_ROUNDROBIN},
{	"active-backup",	BOND_MODE_ACTIVEBACKUP},
{	"balance-xor",		BOND_MODE_XOR},
{	"broadcast",		BOND_MODE_BROADCAST},
{	"802.3ad",		BOND_MODE_8023AD},
{	"balance-tlb",		BOND_MODE_TLB},
{	"balance-alb",		BOND_MODE_ALB},
{	NULL,			-1},
};

const struct bond_parm_tbl xmit_hashtype_tbl[] = {
{	"layer2",		BOND_XMIT_POLICY_LAYER2},
{	"layer3+4",		BOND_XMIT_POLICY_LAYER34},
{	"layer2+3",		BOND_XMIT_POLICY_LAYER23},
{	NULL,			-1},
};

const struct bond_parm_tbl arp_validate_tbl[] = {
{	"none",			BOND_ARP_VALIDATE_NONE},
{	"active",		BOND_ARP_VALIDATE_ACTIVE},
{	"backup",		BOND_ARP_VALIDATE_BACKUP},
{	"all",			BOND_ARP_VALIDATE_ALL},
{	NULL,			-1},
};

const struct bond_parm_tbl fail_over_mac_tbl[] = {
{	"none",			BOND_FOM_NONE},
{	"active",		BOND_FOM_ACTIVE},
{	"follow",		BOND_FOM_FOLLOW},
{	NULL,			-1},
};

const struct bond_parm_tbl pri_reselect_tbl[] = {
{	"always",		BOND_PRI_RESELECT_ALWAYS},
{	"better",		BOND_PRI_RESELECT_BETTER},
{	"failure",		BOND_PRI_RESELECT_FAILURE},
{	NULL,			-1},
};

struct bond_parm_tbl ad_select_tbl[] = {
{	"stable",	BOND_AD_STABLE},
{	"bandwidth",	BOND_AD_BANDWIDTH},
{	"count",	BOND_AD_COUNT},
{	NULL,		-1},
};

/*-------------------------- Forward declarations ---------------------------*/

static int bond_init(struct net_device *bond_dev);
static void bond_uninit(struct net_device *bond_dev);

/*---------------------------- General routines -----------------------------*/

const char *bond_mode_name(int mode)
{
	static const char *names[] = {
		[BOND_MODE_ROUNDROBIN] = "load balancing (round-robin)",
		[BOND_MODE_ACTIVEBACKUP] = "fault-tolerance (active-backup)",
		[BOND_MODE_XOR] = "load balancing (xor)",
		[BOND_MODE_BROADCAST] = "fault-tolerance (broadcast)",
		[BOND_MODE_8023AD] = "IEEE 802.3ad Dynamic link aggregation",
		[BOND_MODE_TLB] = "transmit load balancing",
		[BOND_MODE_ALB] = "adaptive load balancing",
	};

	if (mode < 0 || mode > BOND_MODE_ALB)
		return "unknown";

	return names[mode];
}

/*---------------------------------- VLAN -----------------------------------*/

/**
 * bond_add_vlan - add a new vlan id on bond
 * @bond: bond that got the notification
 * @vlan_id: the vlan id to add
 *
 * Returns -ENOMEM if allocation failed.
 */
static int bond_add_vlan(struct bonding *bond, unsigned short vlan_id)
{
	struct vlan_entry *vlan;

	pr_debug("bond: %s, vlan id %d\n",
		 (bond ? bond->dev->name : "None"), vlan_id);

	vlan = kzalloc(sizeof(struct vlan_entry), GFP_KERNEL);
	if (!vlan)
		return -ENOMEM;

	INIT_LIST_HEAD(&vlan->vlan_list);
	vlan->vlan_id = vlan_id;

	write_lock_bh(&bond->lock);

	list_add_tail(&vlan->vlan_list, &bond->vlan_list);

	write_unlock_bh(&bond->lock);

	pr_debug("added VLAN ID %d on bond %s\n", vlan_id, bond->dev->name);

	return 0;
}

/**
 * bond_del_vlan - delete a vlan id from bond
 * @bond: bond that got the notification
 * @vlan_id: the vlan id to delete
 *
 * returns -ENODEV if @vlan_id was not found in @bond.
 */
static int bond_del_vlan(struct bonding *bond, unsigned short vlan_id)
{
	struct vlan_entry *vlan;
	int res = -ENODEV;

	pr_debug("bond: %s, vlan id %d\n", bond->dev->name, vlan_id);

	block_netpoll_tx();
	write_lock_bh(&bond->lock);

	list_for_each_entry(vlan, &bond->vlan_list, vlan_list) {
		if (vlan->vlan_id == vlan_id) {
			list_del(&vlan->vlan_list);

			if (bond_is_lb(bond))
				bond_alb_clear_vlan(bond, vlan_id);

			pr_debug("removed VLAN ID %d from bond %s\n",
				 vlan_id, bond->dev->name);

			kfree(vlan);

			res = 0;
			goto out;
		}
	}

	pr_debug("couldn't find VLAN ID %d in bond %s\n",
		 vlan_id, bond->dev->name);

out:
	write_unlock_bh(&bond->lock);
	unblock_netpoll_tx();
	return res;
}

/**
 * bond_next_vlan - safely skip to the next item in the vlans list.
 * @bond: the bond we're working on
 * @curr: item we're advancing from
 *
 * Returns %NULL if list is empty, bond->next_vlan if @curr is %NULL,
 * or @curr->next otherwise (even if it is @curr itself again).
 *
 * Caller must hold bond->lock
 */
struct vlan_entry *bond_next_vlan(struct bonding *bond, struct vlan_entry *curr)
{
	struct vlan_entry *next, *last;

	if (list_empty(&bond->vlan_list))
		return NULL;

	if (!curr) {
		next = list_entry(bond->vlan_list.next,
				  struct vlan_entry, vlan_list);
	} else {
		last = list_entry(bond->vlan_list.prev,
				  struct vlan_entry, vlan_list);
		if (last == curr) {
			next = list_entry(bond->vlan_list.next,
					  struct vlan_entry, vlan_list);
		} else {
			next = list_entry(curr->vlan_list.next,
					  struct vlan_entry, vlan_list);
		}
	}

	return next;
}

/**
 * bond_dev_queue_xmit - Prepare skb for xmit.
 *
 * @bond: bond device that got this skb for tx.
 * @skb: hw accel VLAN tagged skb to transmit
 * @slave_dev: slave that is supposed to xmit this skbuff
 */
int bond_dev_queue_xmit(struct bonding *bond, struct sk_buff *skb,
			struct net_device *slave_dev)
{
	skb->dev = slave_dev;

	BUILD_BUG_ON(sizeof(skb->queue_mapping) !=
		     sizeof(qdisc_skb_cb(skb)->slave_dev_queue_mapping));
	skb->queue_mapping = qdisc_skb_cb(skb)->slave_dev_queue_mapping;

	if (unlikely(netpoll_tx_running(bond->dev)))
		bond_netpoll_send_skb(bond_get_slave_by_dev(bond, slave_dev), skb);
	else
		dev_queue_xmit(skb);

	return 0;
}

/*
 * In the following 2 functions, bond_vlan_rx_add_vid and bond_vlan_rx_kill_vid,
 * We don't protect the slave list iteration with a lock because:
 * a. This operation is performed in IOCTL context,
 * b. The operation is protected by the RTNL semaphore in the 8021q code,
 * c. Holding a lock with BH disabled while directly calling a base driver
 *    entry point is generally a BAD idea.
 *
 * The design of synchronization/protection for this operation in the 8021q
 * module is good for one or more VLAN devices over a single physical device
 * and cannot be extended for a teaming solution like bonding, so there is a
 * potential race condition here where a net device from the vlan group might
 * be referenced (either by a base driver or the 8021q code) while it is being
 * removed from the system. However, it turns out we're not making matters
 * worse, and if it works for regular VLAN usage it will work here too.
*/

/**
 * bond_vlan_rx_add_vid - Propagates adding an id to slaves
 * @bond_dev: bonding net device that got called
 * @vid: vlan id being added
 */
static int bond_vlan_rx_add_vid(struct net_device *bond_dev, uint16_t vid)
{
	struct bonding *bond = netdev_priv(bond_dev);
	struct slave *slave, *stop_at;
	int i, res;

	bond_for_each_slave(bond, slave, i) {
		res = vlan_vid_add(slave->dev, vid);
		if (res)
			goto unwind;
	}

	res = bond_add_vlan(bond, vid);
	if (res) {
		pr_err("%s: Error: Failed to add vlan id %d\n",
		       bond_dev->name, vid);
		return res;
	}

	return 0;

unwind:
	/* unwind from head to the slave that failed */
	stop_at = slave;
	bond_for_each_slave_from_to(bond, slave, i, bond->first_slave, stop_at)
		vlan_vid_del(slave->dev, vid);

	return res;
}

/**
 * bond_vlan_rx_kill_vid - Propagates deleting an id to slaves
 * @bond_dev: bonding net device that got called
 * @vid: vlan id being removed
 */
static int bond_vlan_rx_kill_vid(struct net_device *bond_dev, uint16_t vid)
{
	struct bonding *bond = netdev_priv(bond_dev);
	struct slave *slave;
	int i, res;

	bond_for_each_slave(bond, slave, i)
		vlan_vid_del(slave->dev, vid);

	res = bond_del_vlan(bond, vid);
	if (res) {
		pr_err("%s: Error: Failed to remove vlan id %d\n",
		       bond_dev->name, vid);
		return res;
	}

	return 0;
}

static void bond_add_vlans_on_slave(struct bonding *bond, struct net_device *slave_dev)
{
	struct vlan_entry *vlan;
	int res;

	list_for_each_entry(vlan, &bond->vlan_list, vlan_list) {
		res = vlan_vid_add(slave_dev, vlan->vlan_id);
		if (res)
			pr_warning("%s: Failed to add vlan id %d to device %s\n",
				   bond->dev->name, vlan->vlan_id,
				   slave_dev->name);
	}
}

static void bond_del_vlans_from_slave(struct bonding *bond,
				      struct net_device *slave_dev)
{
	struct vlan_entry *vlan;

	list_for_each_entry(vlan, &bond->vlan_list, vlan_list) {
		if (!vlan->vlan_id)
			continue;
		vlan_vid_del(slave_dev, vlan->vlan_id);
	}
}

/*------------------------------- Link status -------------------------------*/

/*
 * Set the carrier state for the master according to the state of its
 * slaves.  If any slaves are up, the master is up.  In 802.3ad mode,
 * do special 802.3ad magic.
 *
 * Returns zero if carrier state does not change, nonzero if it does.
 */
static int bond_set_carrier(struct bonding *bond)
{
	struct slave *slave;
	int i;

	if (bond->slave_cnt == 0)
		goto down;

	if (bond->params.mode == BOND_MODE_8023AD)
		return bond_3ad_set_carrier(bond);

	bond_for_each_slave(bond, slave, i) {
		if (slave->link == BOND_LINK_UP) {
			if (!netif_carrier_ok(bond->dev)) {
				netif_carrier_on(bond->dev);
				return 1;
			}
			return 0;
		}
	}

down:
	if (netif_carrier_ok(bond->dev)) {
		netif_carrier_off(bond->dev);
		return 1;
	}
	return 0;
}

/*
 * Get link speed and duplex from the slave's base driver
 * using ethtool. If for some reason the call fails or the
 * values are invalid, set speed and duplex to -1,
 * and return.
 */
static void bond_update_speed_duplex(struct slave *slave)
{
	struct net_device *slave_dev = slave->dev;
	struct ethtool_cmd ecmd;
	u32 slave_speed;
	int res;

	slave->speed = SPEED_UNKNOWN;
	slave->duplex = DUPLEX_UNKNOWN;

	res = __ethtool_get_settings(slave_dev, &ecmd);
	if (res < 0)
		return;

	slave_speed = ethtool_cmd_speed(&ecmd);
	if (slave_speed == 0 || slave_speed == ((__u32) -1))
		return;

	switch (ecmd.duplex) {
	case DUPLEX_FULL:
	case DUPLEX_HALF:
		break;
	default:
		return;
	}

	slave->speed = slave_speed;
	slave->duplex = ecmd.duplex;

	return;
}

/*
 * if <dev> supports MII link status reporting, check its link status.
 *
 * We either do MII/ETHTOOL ioctls, or check netif_carrier_ok(),
 * depending upon the setting of the use_carrier parameter.
 *
 * Return either BMSR_LSTATUS, meaning that the link is up (or we
 * can't tell and just pretend it is), or 0, meaning that the link is
 * down.
 *
 * If reporting is non-zero, instead of faking link up, return -1 if
 * both ETHTOOL and MII ioctls fail (meaning the device does not
 * support them).  If use_carrier is set, return whatever it says.
 * It'd be nice if there was a good way to tell if a driver supports
 * netif_carrier, but there really isn't.
 */
static int bond_check_dev_link(struct bonding *bond,
			       struct net_device *slave_dev, int reporting)
{
	const struct net_device_ops *slave_ops = slave_dev->netdev_ops;
	int (*ioctl)(struct net_device *, struct ifreq *, int);
	struct ifreq ifr;
	struct mii_ioctl_data *mii;

	if (!reporting && !netif_running(slave_dev))
		return 0;

	if (bond->params.use_carrier)
		return netif_carrier_ok(slave_dev) ? BMSR_LSTATUS : 0;

	/* Try to get link status using Ethtool first. */
	if (slave_dev->ethtool_ops->get_link)
		return slave_dev->ethtool_ops->get_link(slave_dev) ?
			BMSR_LSTATUS : 0;

	/* Ethtool can't be used, fallback to MII ioctls. */
	ioctl = slave_ops->ndo_do_ioctl;
	if (ioctl) {
		/* TODO: set pointer to correct ioctl on a per team member */
		/*       bases to make this more efficient. that is, once  */
		/*       we determine the correct ioctl, we will always    */
		/*       call it and not the others for that team          */
		/*       member.                                           */

		/*
		 * We cannot assume that SIOCGMIIPHY will also read a
		 * register; not all network drivers (e.g., e100)
		 * support that.
		 */

		/* Yes, the mii is overlaid on the ifreq.ifr_ifru */
		strncpy(ifr.ifr_name, slave_dev->name, IFNAMSIZ);
		mii = if_mii(&ifr);
		if (IOCTL(slave_dev, &ifr, SIOCGMIIPHY) == 0) {
			mii->reg_num = MII_BMSR;
			if (IOCTL(slave_dev, &ifr, SIOCGMIIREG) == 0)
				return mii->val_out & BMSR_LSTATUS;
		}
	}

	/*
	 * If reporting, report that either there's no dev->do_ioctl,
	 * or both SIOCGMIIREG and get_link failed (meaning that we
	 * cannot report link status).  If not reporting, pretend
	 * we're ok.
	 */
	return reporting ? -1 : BMSR_LSTATUS;
}

/*----------------------------- Multicast list ------------------------------*/

/*
 * Push the promiscuity flag down to appropriate slaves
 */
static int bond_set_promiscuity(struct bonding *bond, int inc)
{
	int err = 0;
	if (USES_PRIMARY(bond->params.mode)) {
		/* write lock already acquired */
		if (bond->curr_active_slave) {
			err = dev_set_promiscuity(bond->curr_active_slave->dev,
						  inc);
		}
	} else {
		struct slave *slave;
		int i;
		bond_for_each_slave(bond, slave, i) {
			err = dev_set_promiscuity(slave->dev, inc);
			if (err)
				return err;
		}
	}
	return err;
}

/*
 * Push the allmulti flag down to all slaves
 */
static int bond_set_allmulti(struct bonding *bond, int inc)
{
	int err = 0;
	if (USES_PRIMARY(bond->params.mode)) {
		/* write lock already acquired */
		if (bond->curr_active_slave) {
			err = dev_set_allmulti(bond->curr_active_slave->dev,
					       inc);
		}
	} else {
		struct slave *slave;
		int i;
		bond_for_each_slave(bond, slave, i) {
			err = dev_set_allmulti(slave->dev, inc);
			if (err)
				return err;
		}
	}
	return err;
}

/*
 * Add a Multicast address to slaves
 * according to mode
 */
static void bond_mc_add(struct bonding *bond, void *addr)
{
	if (USES_PRIMARY(bond->params.mode)) {
		/* write lock already acquired */
		if (bond->curr_active_slave)
			dev_mc_add(bond->curr_active_slave->dev, addr);
	} else {
		struct slave *slave;
		int i;

		bond_for_each_slave(bond, slave, i)
			dev_mc_add(slave->dev, addr);
	}
}

/*
 * Remove a multicast address from slave
 * according to mode
 */
static void bond_mc_del(struct bonding *bond, void *addr)
{
	if (USES_PRIMARY(bond->params.mode)) {
		/* write lock already acquired */
		if (bond->curr_active_slave)
			dev_mc_del(bond->curr_active_slave->dev, addr);
	} else {
		struct slave *slave;
		int i;
		bond_for_each_slave(bond, slave, i) {
			dev_mc_del(slave->dev, addr);
		}
	}
}


static void __bond_resend_igmp_join_requests(struct net_device *dev)
{
	struct in_device *in_dev;

	in_dev = __in_dev_get_rcu(dev);
	if (in_dev)
		ip_mc_rejoin_groups(in_dev);
}

/*
 * Retrieve the list of registered multicast addresses for the bonding
 * device and retransmit an IGMP JOIN request to the current active
 * slave.
 */
static void bond_resend_igmp_join_requests(struct bonding *bond)
{
	struct net_device *bond_dev, *vlan_dev, *upper_dev;
	struct vlan_entry *vlan;

	rcu_read_lock();
	read_lock(&bond->lock);

	bond_dev = bond->dev;

	/* rejoin all groups on bond device */
	__bond_resend_igmp_join_requests(bond_dev);

	/*
	 * if bond is enslaved to a bridge,
	 * then rejoin all groups on its master
	 */
	upper_dev = netdev_master_upper_dev_get_rcu(bond_dev);
	if (upper_dev && upper_dev->priv_flags & IFF_EBRIDGE)
		__bond_resend_igmp_join_requests(upper_dev);

	/* rejoin all groups on vlan devices */
	list_for_each_entry(vlan, &bond->vlan_list, vlan_list) {
		vlan_dev = __vlan_find_dev_deep(bond_dev,
						vlan->vlan_id);
		if (vlan_dev)
			__bond_resend_igmp_join_requests(vlan_dev);
	}

	if (--bond->igmp_retrans > 0)
		queue_delayed_work(bond->wq, &bond->mcast_work, HZ/5);

	read_unlock(&bond->lock);
	rcu_read_unlock();
}

static void bond_resend_igmp_join_requests_delayed(struct work_struct *work)
{
	struct bonding *bond = container_of(work, struct bonding,
					    mcast_work.work);
	rcu_read_lock();
	bond_resend_igmp_join_requests(bond);
	rcu_read_unlock();
}

/*
 * flush all members of flush->mc_list from device dev->mc_list
 */
static void bond_mc_list_flush(struct net_device *bond_dev,
			       struct net_device *slave_dev)
{
	struct bonding *bond = netdev_priv(bond_dev);
	struct netdev_hw_addr *ha;

	netdev_for_each_mc_addr(ha, bond_dev)
		dev_mc_del(slave_dev, ha->addr);

	if (bond->params.mode == BOND_MODE_8023AD) {
		/* del lacpdu mc addr from mc list */
		u8 lacpdu_multicast[ETH_ALEN] = MULTICAST_LACPDU_ADDR;

		dev_mc_del(slave_dev, lacpdu_multicast);
	}
}

/*--------------------------- Active slave change ---------------------------*/

/*
 * Update the mc list and multicast-related flags for the new and
 * old active slaves (if any) according to the multicast mode, and
 * promiscuous flags unconditionally.
 */
static void bond_mc_swap(struct bonding *bond, struct slave *new_active,
			 struct slave *old_active)
{
	struct netdev_hw_addr *ha;

	if (!USES_PRIMARY(bond->params.mode))
		/* nothing to do -  mc list is already up-to-date on
		 * all slaves
		 */
		return;

	if (old_active) {
		if (bond->dev->flags & IFF_PROMISC)
			dev_set_promiscuity(old_active->dev, -1);

		if (bond->dev->flags & IFF_ALLMULTI)
			dev_set_allmulti(old_active->dev, -1);

		netdev_for_each_mc_addr(ha, bond->dev)
			dev_mc_del(old_active->dev, ha->addr);
	}

	if (new_active) {
		/* FIXME: Signal errors upstream. */
		if (bond->dev->flags & IFF_PROMISC)
			dev_set_promiscuity(new_active->dev, 1);

		if (bond->dev->flags & IFF_ALLMULTI)
			dev_set_allmulti(new_active->dev, 1);

		netdev_for_each_mc_addr(ha, bond->dev)
			dev_mc_add(new_active->dev, ha->addr);
	}
}

/*
 * bond_do_fail_over_mac
 *
 * Perform special MAC address swapping for fail_over_mac settings
 *
 * Called with RTNL, bond->lock for read, curr_slave_lock for write_bh.
 */
static void bond_do_fail_over_mac(struct bonding *bond,
				  struct slave *new_active,
				  struct slave *old_active)
	__releases(&bond->curr_slave_lock)
	__releases(&bond->lock)
	__acquires(&bond->lock)
	__acquires(&bond->curr_slave_lock)
{
	u8 tmp_mac[ETH_ALEN];
	struct sockaddr saddr;
	int rv;

	switch (bond->params.fail_over_mac) {
	case BOND_FOM_ACTIVE:
		if (new_active) {
			memcpy(bond->dev->dev_addr,  new_active->dev->dev_addr,
			       new_active->dev->addr_len);
			write_unlock_bh(&bond->curr_slave_lock);
			read_unlock(&bond->lock);
			call_netdevice_notifiers(NETDEV_CHANGEADDR, bond->dev);
			read_lock(&bond->lock);
			write_lock_bh(&bond->curr_slave_lock);
		}
		break;
	case BOND_FOM_FOLLOW:
		/*
		 * if new_active && old_active, swap them
		 * if just old_active, do nothing (going to no active slave)
		 * if just new_active, set new_active to bond's MAC
		 */
		if (!new_active)
			return;

		write_unlock_bh(&bond->curr_slave_lock);
		read_unlock(&bond->lock);

		if (old_active) {
			memcpy(tmp_mac, new_active->dev->dev_addr, ETH_ALEN);
			memcpy(saddr.sa_data, old_active->dev->dev_addr,
			       ETH_ALEN);
			saddr.sa_family = new_active->dev->type;
		} else {
			memcpy(saddr.sa_data, bond->dev->dev_addr, ETH_ALEN);
			saddr.sa_family = bond->dev->type;
		}

		rv = dev_set_mac_address(new_active->dev, &saddr);
		if (rv) {
			pr_err("%s: Error %d setting MAC of slave %s\n",
			       bond->dev->name, -rv, new_active->dev->name);
			goto out;
		}

		if (!old_active)
			goto out;

		memcpy(saddr.sa_data, tmp_mac, ETH_ALEN);
		saddr.sa_family = old_active->dev->type;

		rv = dev_set_mac_address(old_active->dev, &saddr);
		if (rv)
			pr_err("%s: Error %d setting MAC of slave %s\n",
			       bond->dev->name, -rv, new_active->dev->name);
out:
		read_lock(&bond->lock);
		write_lock_bh(&bond->curr_slave_lock);
		break;
	default:
		pr_err("%s: bond_do_fail_over_mac impossible: bad policy %d\n",
		       bond->dev->name, bond->params.fail_over_mac);
		break;
	}

}

static bool bond_should_change_active(struct bonding *bond)
{
	struct slave *prim = bond->primary_slave;
	struct slave *curr = bond->curr_active_slave;

	if (!prim || !curr || curr->link != BOND_LINK_UP)
		return true;
	if (bond->force_primary) {
		bond->force_primary = false;
		return true;
	}
	if (bond->params.primary_reselect == BOND_PRI_RESELECT_BETTER &&
	    (prim->speed < curr->speed ||
	     (prim->speed == curr->speed && prim->duplex <= curr->duplex)))
		return false;
	if (bond->params.primary_reselect == BOND_PRI_RESELECT_FAILURE)
		return false;
	return true;
}

/**
 * find_best_interface - select the best available slave to be the active one
 * @bond: our bonding struct
 *
 * Warning: Caller must hold curr_slave_lock for writing.
 */
static struct slave *bond_find_best_slave(struct bonding *bond)
{
	struct slave *new_active, *old_active;
	struct slave *bestslave = NULL;
	int mintime = bond->params.updelay;
	int i;

	new_active = bond->curr_active_slave;

	if (!new_active) { /* there were no active slaves left */
		if (bond->slave_cnt > 0)   /* found one slave */
			new_active = bond->first_slave;
		else
			return NULL; /* still no slave, return NULL */
	}

	if ((bond->primary_slave) &&
	    bond->primary_slave->link == BOND_LINK_UP &&
	    bond_should_change_active(bond)) {
		new_active = bond->primary_slave;
	}

	/* remember where to stop iterating over the slaves */
	old_active = new_active;

	bond_for_each_slave_from(bond, new_active, i, old_active) {
		if (new_active->link == BOND_LINK_UP) {
			return new_active;
		} else if (new_active->link == BOND_LINK_BACK &&
			   IS_UP(new_active->dev)) {
			/* link up, but waiting for stabilization */
			if (new_active->delay < mintime) {
				mintime = new_active->delay;
				bestslave = new_active;
			}
		}
	}

	return bestslave;
}

static bool bond_should_notify_peers(struct bonding *bond)
{
	struct slave *slave = bond->curr_active_slave;

	pr_debug("bond_should_notify_peers: bond %s slave %s\n",
		 bond->dev->name, slave ? slave->dev->name : "NULL");

	if (!slave || !bond->send_peer_notif ||
	    test_bit(__LINK_STATE_LINKWATCH_PENDING, &slave->dev->state))
		return false;

	bond->send_peer_notif--;
	return true;
}

/**
 * change_active_interface - change the active slave into the specified one
 * @bond: our bonding struct
 * @new: the new slave to make the active one
 *
 * Set the new slave to the bond's settings and unset them on the old
 * curr_active_slave.
 * Setting include flags, mc-list, promiscuity, allmulti, etc.
 *
 * If @new's link state is %BOND_LINK_BACK we'll set it to %BOND_LINK_UP,
 * because it is apparently the best available slave we have, even though its
 * updelay hasn't timed out yet.
 *
 * If new_active is not NULL, caller must hold bond->lock for read and
 * curr_slave_lock for write_bh.
 */
void bond_change_active_slave(struct bonding *bond, struct slave *new_active)
{
	struct slave *old_active = bond->curr_active_slave;

	if (old_active == new_active)
		return;

	if (new_active) {
		new_active->jiffies = jiffies;

		if (new_active->link == BOND_LINK_BACK) {
			if (USES_PRIMARY(bond->params.mode)) {
				pr_info("%s: making interface %s the new active one %d ms earlier.\n",
					bond->dev->name, new_active->dev->name,
					(bond->params.updelay - new_active->delay) * bond->params.miimon);
			}

			new_active->delay = 0;
			new_active->link = BOND_LINK_UP;

			if (bond->params.mode == BOND_MODE_8023AD)
				bond_3ad_handle_link_change(new_active, BOND_LINK_UP);

			if (bond_is_lb(bond))
				bond_alb_handle_link_change(bond, new_active, BOND_LINK_UP);
		} else {
			if (USES_PRIMARY(bond->params.mode)) {
				pr_info("%s: making interface %s the new active one.\n",
					bond->dev->name, new_active->dev->name);
			}
		}
	}

	if (USES_PRIMARY(bond->params.mode))
		bond_mc_swap(bond, new_active, old_active);

	if (bond_is_lb(bond)) {
		bond_alb_handle_active_change(bond, new_active);
		if (old_active)
			bond_set_slave_inactive_flags(old_active);
		if (new_active)
			bond_set_slave_active_flags(new_active);
	} else {
		bond->curr_active_slave = new_active;
	}

	if (bond->params.mode == BOND_MODE_ACTIVEBACKUP) {
		if (old_active)
			bond_set_slave_inactive_flags(old_active);

		if (new_active) {
			bool should_notify_peers = false;

			bond_set_slave_active_flags(new_active);

			if (bond->params.fail_over_mac)
				bond_do_fail_over_mac(bond, new_active,
						      old_active);

			if (netif_running(bond->dev)) {
				bond->send_peer_notif =
					bond->params.num_peer_notif;
				should_notify_peers =
					bond_should_notify_peers(bond);
			}

			write_unlock_bh(&bond->curr_slave_lock);
			read_unlock(&bond->lock);

			call_netdevice_notifiers(NETDEV_BONDING_FAILOVER, bond->dev);
			if (should_notify_peers)
				call_netdevice_notifiers(NETDEV_NOTIFY_PEERS,
							 bond->dev);

			read_lock(&bond->lock);
			write_lock_bh(&bond->curr_slave_lock);
		}
	}

	/* resend IGMP joins since active slave has changed or
	 * all were sent on curr_active_slave.
	 * resend only if bond is brought up with the affected
	 * bonding modes and the retransmission is enabled */
	if (netif_running(bond->dev) && (bond->params.resend_igmp > 0) &&
	    ((USES_PRIMARY(bond->params.mode) && new_active) ||
	     bond->params.mode == BOND_MODE_ROUNDROBIN)) {
		bond->igmp_retrans = bond->params.resend_igmp;
		queue_delayed_work(bond->wq, &bond->mcast_work, 0);
	}
}

/**
 * bond_select_active_slave - select a new active slave, if needed
 * @bond: our bonding struct
 *
 * This functions should be called when one of the following occurs:
 * - The old curr_active_slave has been released or lost its link.
 * - The primary_slave has got its link back.
 * - A slave has got its link back and there's no old curr_active_slave.
 *
 * Caller must hold bond->lock for read and curr_slave_lock for write_bh.
 */
void bond_select_active_slave(struct bonding *bond)
{
	struct slave *best_slave;
	int rv;

	best_slave = bond_find_best_slave(bond);
	if (best_slave != bond->curr_active_slave) {
		bond_change_active_slave(bond, best_slave);
		rv = bond_set_carrier(bond);
		if (!rv)
			return;

		if (netif_carrier_ok(bond->dev)) {
			pr_info("%s: first active interface up!\n",
				bond->dev->name);
		} else {
			pr_info("%s: now running without any active interface !\n",
				bond->dev->name);
		}
	}
}

/*--------------------------- slave list handling ---------------------------*/

/*
 * This function attaches the slave to the end of list.
 *
 * bond->lock held for writing by caller.
 */
static void bond_attach_slave(struct bonding *bond, struct slave *new_slave)
{
	if (bond->first_slave == NULL) { /* attaching the first slave */
		new_slave->next = new_slave;
		new_slave->prev = new_slave;
		bond->first_slave = new_slave;
	} else {
		new_slave->next = bond->first_slave;
		new_slave->prev = bond->first_slave->prev;
		new_slave->next->prev = new_slave;
		new_slave->prev->next = new_slave;
	}

	bond->slave_cnt++;
}

/*
 * This function detaches the slave from the list.
 * WARNING: no check is made to verify if the slave effectively
 * belongs to <bond>.
 * Nothing is freed on return, structures are just unchained.
 * If any slave pointer in bond was pointing to <slave>,
 * it should be changed by the calling function.
 *
 * bond->lock held for writing by caller.
 */
static void bond_detach_slave(struct bonding *bond, struct slave *slave)
{
	if (slave->next)
		slave->next->prev = slave->prev;

	if (slave->prev)
		slave->prev->next = slave->next;

	if (bond->first_slave == slave) { /* slave is the first slave */
		if (bond->slave_cnt > 1) { /* there are more slave */
			bond->first_slave = slave->next;
		} else {
			bond->first_slave = NULL; /* slave was the last one */
		}
	}

	slave->next = NULL;
	slave->prev = NULL;
	bond->slave_cnt--;
}

#ifdef CONFIG_NET_POLL_CONTROLLER
static inline int slave_enable_netpoll(struct slave *slave)
{
	struct netpoll *np;
	int err = 0;

	np = kzalloc(sizeof(*np), GFP_ATOMIC);
	err = -ENOMEM;
	if (!np)
		goto out;

	err = __netpoll_setup(np, slave->dev, GFP_ATOMIC);
	if (err) {
		kfree(np);
		goto out;
	}
	slave->np = np;
out:
	return err;
}
static inline void slave_disable_netpoll(struct slave *slave)
{
	struct netpoll *np = slave->np;

	if (!np)
		return;

	slave->np = NULL;
	__netpoll_free_async(np);
}
static inline bool slave_dev_support_netpoll(struct net_device *slave_dev)
{
	if (slave_dev->priv_flags & IFF_DISABLE_NETPOLL)
		return false;
	if (!slave_dev->netdev_ops->ndo_poll_controller)
		return false;
	return true;
}

static void bond_poll_controller(struct net_device *bond_dev)
{
}

static void __bond_netpoll_cleanup(struct bonding *bond)
{
	struct slave *slave;
	int i;

	bond_for_each_slave(bond, slave, i)
		if (IS_UP(slave->dev))
			slave_disable_netpoll(slave);
}
static void bond_netpoll_cleanup(struct net_device *bond_dev)
{
	struct bonding *bond = netdev_priv(bond_dev);

	read_lock(&bond->lock);
	__bond_netpoll_cleanup(bond);
	read_unlock(&bond->lock);
}

static int bond_netpoll_setup(struct net_device *dev, struct netpoll_info *ni, gfp_t gfp)
{
	struct bonding *bond = netdev_priv(dev);
	struct slave *slave;
	int i, err = 0;

	read_lock(&bond->lock);
	bond_for_each_slave(bond, slave, i) {
		err = slave_enable_netpoll(slave);
		if (err) {
			__bond_netpoll_cleanup(bond);
			break;
		}
	}
	read_unlock(&bond->lock);
	return err;
}

static struct netpoll_info *bond_netpoll_info(struct bonding *bond)
{
	return bond->dev->npinfo;
}

#else
static inline int slave_enable_netpoll(struct slave *slave)
{
	return 0;
}
static inline void slave_disable_netpoll(struct slave *slave)
{
}
static void bond_netpoll_cleanup(struct net_device *bond_dev)
{
}
#endif

/*---------------------------------- IOCTL ----------------------------------*/

static void bond_set_dev_addr(struct net_device *bond_dev,
			      struct net_device *slave_dev)
{
	pr_debug("bond_dev=%p\n", bond_dev);
	pr_debug("slave_dev=%p\n", slave_dev);
	pr_debug("slave_dev->addr_len=%d\n", slave_dev->addr_len);
	memcpy(bond_dev->dev_addr, slave_dev->dev_addr, slave_dev->addr_len);
	bond_dev->addr_assign_type = NET_ADDR_SET;
	call_netdevice_notifiers(NETDEV_CHANGEADDR, bond_dev);
}

static netdev_features_t bond_fix_features(struct net_device *dev,
	netdev_features_t features)
{
	struct slave *slave;
	struct bonding *bond = netdev_priv(dev);
	netdev_features_t mask;
	int i;

	read_lock(&bond->lock);

	if (!bond->first_slave) {
		/* Disable adding VLANs to empty bond. But why? --mq */
		features |= NETIF_F_VLAN_CHALLENGED;
		goto out;
	}

	mask = features;
	features &= ~NETIF_F_ONE_FOR_ALL;
	features |= NETIF_F_ALL_FOR_ALL;

	bond_for_each_slave(bond, slave, i) {
		features = netdev_increment_features(features,
						     slave->dev->features,
						     mask);
	}

out:
	read_unlock(&bond->lock);
	return features;
}

#define BOND_VLAN_FEATURES	(NETIF_F_ALL_CSUM | NETIF_F_SG | \
				 NETIF_F_FRAGLIST | NETIF_F_ALL_TSO | \
				 NETIF_F_HIGHDMA | NETIF_F_LRO)

static void bond_compute_features(struct bonding *bond)
{
	struct slave *slave;
	struct net_device *bond_dev = bond->dev;
	netdev_features_t vlan_features = BOND_VLAN_FEATURES;
	unsigned short max_hard_header_len = ETH_HLEN;
	unsigned int gso_max_size = GSO_MAX_SIZE;
	u16 gso_max_segs = GSO_MAX_SEGS;
	int i;
	unsigned int flags, dst_release_flag = IFF_XMIT_DST_RELEASE;

	read_lock(&bond->lock);

	if (!bond->first_slave)
		goto done;

	bond_for_each_slave(bond, slave, i) {
		vlan_features = netdev_increment_features(vlan_features,
			slave->dev->vlan_features, BOND_VLAN_FEATURES);

		dst_release_flag &= slave->dev->priv_flags;
		if (slave->dev->hard_header_len > max_hard_header_len)
			max_hard_header_len = slave->dev->hard_header_len;

		gso_max_size = min(gso_max_size, slave->dev->gso_max_size);
		gso_max_segs = min(gso_max_segs, slave->dev->gso_max_segs);
	}

done:
	bond_dev->vlan_features = vlan_features;
	bond_dev->hard_header_len = max_hard_header_len;
	bond_dev->gso_max_segs = gso_max_segs;
	netif_set_gso_max_size(bond_dev, gso_max_size);

	flags = bond_dev->priv_flags & ~IFF_XMIT_DST_RELEASE;
	bond_dev->priv_flags = flags | dst_release_flag;

	read_unlock(&bond->lock);

	netdev_change_features(bond_dev);
}

static void bond_setup_by_slave(struct net_device *bond_dev,
				struct net_device *slave_dev)
{
	struct bonding *bond = netdev_priv(bond_dev);

	bond_dev->header_ops	    = slave_dev->header_ops;

	bond_dev->type		    = slave_dev->type;
	bond_dev->hard_header_len   = slave_dev->hard_header_len;
	bond_dev->addr_len	    = slave_dev->addr_len;

	memcpy(bond_dev->broadcast, slave_dev->broadcast,
		slave_dev->addr_len);
	bond->setup_by_slave = 1;
}

/* On bonding slaves other than the currently active slave, suppress
 * duplicates except for alb non-mcast/bcast.
 */
static bool bond_should_deliver_exact_match(struct sk_buff *skb,
					    struct slave *slave,
					    struct bonding *bond)
{
	if (bond_is_slave_inactive(slave)) {
		if (bond->params.mode == BOND_MODE_ALB &&
		    skb->pkt_type != PACKET_BROADCAST &&
		    skb->pkt_type != PACKET_MULTICAST)
			return false;
		return true;
	}
	return false;
}

static rx_handler_result_t bond_handle_frame(struct sk_buff **pskb)
{
	struct sk_buff *skb = *pskb;
	struct slave *slave;
	struct bonding *bond;
	int (*recv_probe)(const struct sk_buff *, struct bonding *,
			  struct slave *);
	int ret = RX_HANDLER_ANOTHER;

	skb = skb_share_check(skb, GFP_ATOMIC);
	if (unlikely(!skb))
		return RX_HANDLER_CONSUMED;

	*pskb = skb;

	slave = bond_slave_get_rcu(skb->dev);
	bond = slave->bond;

	if (bond->params.arp_interval)
		slave->dev->last_rx = jiffies;

	recv_probe = ACCESS_ONCE(bond->recv_probe);
	if (recv_probe) {
		ret = recv_probe(skb, bond, slave);
		if (ret == RX_HANDLER_CONSUMED) {
			consume_skb(skb);
			return ret;
		}
	}

	if (bond_should_deliver_exact_match(skb, slave, bond)) {
		return RX_HANDLER_EXACT;
	}

	skb->dev = bond->dev;

	if (bond->params.mode == BOND_MODE_ALB &&
	    bond->dev->priv_flags & IFF_BRIDGE_PORT &&
	    skb->pkt_type == PACKET_HOST) {

		if (unlikely(skb_cow_head(skb,
					  skb->data - skb_mac_header(skb)))) {
			kfree_skb(skb);
			return RX_HANDLER_CONSUMED;
		}
		memcpy(eth_hdr(skb)->h_dest, bond->dev->dev_addr, ETH_ALEN);
	}

	return ret;
}

static int bond_master_upper_dev_link(struct net_device *bond_dev,
				      struct net_device *slave_dev)
{
	int err;

	err = netdev_master_upper_dev_link(slave_dev, bond_dev);
	if (err)
		return err;
	slave_dev->flags |= IFF_SLAVE;
	rtmsg_ifinfo(RTM_NEWLINK, slave_dev, IFF_SLAVE);
	return 0;
}

static void bond_upper_dev_unlink(struct net_device *bond_dev,
				  struct net_device *slave_dev)
{
	netdev_upper_dev_unlink(slave_dev, bond_dev);
	slave_dev->flags &= ~IFF_SLAVE;
	rtmsg_ifinfo(RTM_NEWLINK, slave_dev, IFF_SLAVE);
}

/* enslave device <slave> to bond device <master> */
int bond_enslave(struct net_device *bond_dev, struct net_device *slave_dev)
{
	struct bonding *bond = netdev_priv(bond_dev);
	const struct net_device_ops *slave_ops = slave_dev->netdev_ops;
	struct slave *new_slave = NULL;
	struct netdev_hw_addr *ha;
	struct sockaddr addr;
	int link_reporting;
	int res = 0;

	if (!bond->params.use_carrier &&
	    slave_dev->ethtool_ops->get_link == NULL &&
	    slave_ops->ndo_do_ioctl == NULL) {
		pr_warning("%s: Warning: no link monitoring support for %s\n",
			   bond_dev->name, slave_dev->name);
	}

	/* already enslaved */
	if (slave_dev->flags & IFF_SLAVE) {
		pr_debug("Error, Device was already enslaved\n");
		return -EBUSY;
	}

	/* vlan challenged mutual exclusion */
	/* no need to lock since we're protected by rtnl_lock */
	if (slave_dev->features & NETIF_F_VLAN_CHALLENGED) {
		pr_debug("%s: NETIF_F_VLAN_CHALLENGED\n", slave_dev->name);
		if (vlan_uses_dev(bond_dev)) {
			pr_err("%s: Error: cannot enslave VLAN challenged slave %s on VLAN enabled bond %s\n",
			       bond_dev->name, slave_dev->name, bond_dev->name);
			return -EPERM;
		} else {
			pr_warning("%s: Warning: enslaved VLAN challenged slave %s. Adding VLANs will be blocked as long as %s is part of bond %s\n",
				   bond_dev->name, slave_dev->name,
				   slave_dev->name, bond_dev->name);
		}
	} else {
		pr_debug("%s: ! NETIF_F_VLAN_CHALLENGED\n", slave_dev->name);
	}

	/*
	 * Old ifenslave binaries are no longer supported.  These can
	 * be identified with moderate accuracy by the state of the slave:
	 * the current ifenslave will set the interface down prior to
	 * enslaving it; the old ifenslave will not.
	 */
	if ((slave_dev->flags & IFF_UP)) {
		pr_err("%s is up. This may be due to an out of date ifenslave.\n",
		       slave_dev->name);
		res = -EPERM;
		goto err_undo_flags;
	}

	/* set bonding device ether type by slave - bonding netdevices are
	 * created with ether_setup, so when the slave type is not ARPHRD_ETHER
	 * there is a need to override some of the type dependent attribs/funcs.
	 *
	 * bond ether type mutual exclusion - don't allow slaves of dissimilar
	 * ether type (eg ARPHRD_ETHER and ARPHRD_INFINIBAND) share the same bond
	 */
	if (bond->slave_cnt == 0) {
		if (bond_dev->type != slave_dev->type) {
			pr_debug("%s: change device type from %d to %d\n",
				 bond_dev->name,
				 bond_dev->type, slave_dev->type);

			res = call_netdevice_notifiers(NETDEV_PRE_TYPE_CHANGE,
						       bond_dev);
			res = notifier_to_errno(res);
			if (res) {
				pr_err("%s: refused to change device type\n",
				       bond_dev->name);
				res = -EBUSY;
				goto err_undo_flags;
			}

			/* Flush unicast and multicast addresses */
			dev_uc_flush(bond_dev);
			dev_mc_flush(bond_dev);

			if (slave_dev->type != ARPHRD_ETHER)
				bond_setup_by_slave(bond_dev, slave_dev);
			else {
				ether_setup(bond_dev);
				bond_dev->priv_flags &= ~IFF_TX_SKB_SHARING;
			}

			call_netdevice_notifiers(NETDEV_POST_TYPE_CHANGE,
						 bond_dev);
		}
	} else if (bond_dev->type != slave_dev->type) {
		pr_err("%s ether type (%d) is different from other slaves (%d), can not enslave it.\n",
		       slave_dev->name,
		       slave_dev->type, bond_dev->type);
		res = -EINVAL;
		goto err_undo_flags;
	}

	if (slave_ops->ndo_set_mac_address == NULL) {
		if (bond->slave_cnt == 0) {
			pr_warning("%s: Warning: The first slave device specified does not support setting the MAC address. Setting fail_over_mac to active.",
				   bond_dev->name);
			bond->params.fail_over_mac = BOND_FOM_ACTIVE;
		} else if (bond->params.fail_over_mac != BOND_FOM_ACTIVE) {
			pr_err("%s: Error: The slave device specified does not support setting the MAC address, but fail_over_mac is not set to active.\n",
			       bond_dev->name);
			res = -EOPNOTSUPP;
			goto err_undo_flags;
		}
	}

	call_netdevice_notifiers(NETDEV_JOIN, slave_dev);

	/* If this is the first slave, then we need to set the master's hardware
	 * address to be the same as the slave's. */
<<<<<<< HEAD
	if (bond->dev_addr_from_first)
=======
	if (bond->slave_cnt == 0 && bond->dev_addr_from_first)
>>>>>>> 9437a248
		bond_set_dev_addr(bond->dev, slave_dev);

	new_slave = kzalloc(sizeof(struct slave), GFP_KERNEL);
	if (!new_slave) {
		res = -ENOMEM;
		goto err_undo_flags;
	}

	/*
	 * Set the new_slave's queue_id to be zero.  Queue ID mapping
	 * is set via sysfs or module option if desired.
	 */
	new_slave->queue_id = 0;

	/* Save slave's original mtu and then set it to match the bond */
	new_slave->original_mtu = slave_dev->mtu;
	res = dev_set_mtu(slave_dev, bond->dev->mtu);
	if (res) {
		pr_debug("Error %d calling dev_set_mtu\n", res);
		goto err_free;
	}

	/*
	 * Save slave's original ("permanent") mac address for modes
	 * that need it, and for restoring it upon release, and then
	 * set it to the master's address
	 */
	memcpy(new_slave->perm_hwaddr, slave_dev->dev_addr, ETH_ALEN);

	if (!bond->params.fail_over_mac) {
		/*
		 * Set slave to master's mac address.  The application already
		 * set the master's mac address to that of the first slave
		 */
		memcpy(addr.sa_data, bond_dev->dev_addr, bond_dev->addr_len);
		addr.sa_family = slave_dev->type;
		res = dev_set_mac_address(slave_dev, &addr);
		if (res) {
			pr_debug("Error %d calling set_mac_address\n", res);
			goto err_restore_mtu;
		}
	}

	res = bond_master_upper_dev_link(bond_dev, slave_dev);
	if (res) {
		pr_debug("Error %d calling bond_master_upper_dev_link\n", res);
		goto err_restore_mac;
	}

	/* open the slave since the application closed it */
	res = dev_open(slave_dev);
	if (res) {
		pr_debug("Opening slave %s failed\n", slave_dev->name);
		goto err_unset_master;
	}

	new_slave->bond = bond;
	new_slave->dev = slave_dev;
	slave_dev->priv_flags |= IFF_BONDING;

	if (bond_is_lb(bond)) {
		/* bond_alb_init_slave() must be called before all other stages since
		 * it might fail and we do not want to have to undo everything
		 */
		res = bond_alb_init_slave(bond, new_slave);
		if (res)
			goto err_close;
	}

	/* If the mode USES_PRIMARY, then the new slave gets the
	 * master's promisc (and mc) settings only if it becomes the
	 * curr_active_slave, and that is taken care of later when calling
	 * bond_change_active()
	 */
	if (!USES_PRIMARY(bond->params.mode)) {
		/* set promiscuity level to new slave */
		if (bond_dev->flags & IFF_PROMISC) {
			res = dev_set_promiscuity(slave_dev, 1);
			if (res)
				goto err_close;
		}

		/* set allmulti level to new slave */
		if (bond_dev->flags & IFF_ALLMULTI) {
			res = dev_set_allmulti(slave_dev, 1);
			if (res)
				goto err_close;
		}

		netif_addr_lock_bh(bond_dev);
		/* upload master's mc_list to new slave */
		netdev_for_each_mc_addr(ha, bond_dev)
			dev_mc_add(slave_dev, ha->addr);
		netif_addr_unlock_bh(bond_dev);
	}

	if (bond->params.mode == BOND_MODE_8023AD) {
		/* add lacpdu mc addr to mc list */
		u8 lacpdu_multicast[ETH_ALEN] = MULTICAST_LACPDU_ADDR;

		dev_mc_add(slave_dev, lacpdu_multicast);
	}

	bond_add_vlans_on_slave(bond, slave_dev);

	write_lock_bh(&bond->lock);

	bond_attach_slave(bond, new_slave);

	new_slave->delay = 0;
	new_slave->link_failure_count = 0;

	write_unlock_bh(&bond->lock);

	bond_compute_features(bond);

	read_lock(&bond->lock);

	new_slave->last_arp_rx = jiffies -
		(msecs_to_jiffies(bond->params.arp_interval) + 1);

	if (bond->params.miimon && !bond->params.use_carrier) {
		link_reporting = bond_check_dev_link(bond, slave_dev, 1);

		if ((link_reporting == -1) && !bond->params.arp_interval) {
			/*
			 * miimon is set but a bonded network driver
			 * does not support ETHTOOL/MII and
			 * arp_interval is not set.  Note: if
			 * use_carrier is enabled, we will never go
			 * here (because netif_carrier is always
			 * supported); thus, we don't need to change
			 * the messages for netif_carrier.
			 */
			pr_warning("%s: Warning: MII and ETHTOOL support not available for interface %s, and arp_interval/arp_ip_target module parameters not specified, thus bonding will not detect link failures! see bonding.txt for details.\n",
			       bond_dev->name, slave_dev->name);
		} else if (link_reporting == -1) {
			/* unable get link status using mii/ethtool */
			pr_warning("%s: Warning: can't get link status from interface %s; the network driver associated with this interface does not support MII or ETHTOOL link status reporting, thus miimon has no effect on this interface.\n",
				   bond_dev->name, slave_dev->name);
		}
	}

	/* check for initial state */
	if (bond->params.miimon) {
		if (bond_check_dev_link(bond, slave_dev, 0) == BMSR_LSTATUS) {
			if (bond->params.updelay) {
				new_slave->link = BOND_LINK_BACK;
				new_slave->delay = bond->params.updelay;
			} else {
				new_slave->link = BOND_LINK_UP;
			}
		} else {
			new_slave->link = BOND_LINK_DOWN;
		}
	} else if (bond->params.arp_interval) {
		new_slave->link = (netif_carrier_ok(slave_dev) ?
			BOND_LINK_UP : BOND_LINK_DOWN);
	} else {
		new_slave->link = BOND_LINK_UP;
	}

	if (new_slave->link != BOND_LINK_DOWN)
		new_slave->jiffies = jiffies;
	pr_debug("Initial state of slave_dev is BOND_LINK_%s\n",
		new_slave->link == BOND_LINK_DOWN ? "DOWN" :
			(new_slave->link == BOND_LINK_UP ? "UP" : "BACK"));

	bond_update_speed_duplex(new_slave);

	if (USES_PRIMARY(bond->params.mode) && bond->params.primary[0]) {
		/* if there is a primary slave, remember it */
		if (strcmp(bond->params.primary, new_slave->dev->name) == 0) {
			bond->primary_slave = new_slave;
			bond->force_primary = true;
		}
	}

	write_lock_bh(&bond->curr_slave_lock);

	switch (bond->params.mode) {
	case BOND_MODE_ACTIVEBACKUP:
		bond_set_slave_inactive_flags(new_slave);
		bond_select_active_slave(bond);
		break;
	case BOND_MODE_8023AD:
		/* in 802.3ad mode, the internal mechanism
		 * will activate the slaves in the selected
		 * aggregator
		 */
		bond_set_slave_inactive_flags(new_slave);
		/* if this is the first slave */
		if (bond->slave_cnt == 1) {
			SLAVE_AD_INFO(new_slave).id = 1;
			/* Initialize AD with the number of times that the AD timer is called in 1 second
			 * can be called only after the mac address of the bond is set
			 */
			bond_3ad_initialize(bond, 1000/AD_TIMER_INTERVAL);
		} else {
			SLAVE_AD_INFO(new_slave).id =
				SLAVE_AD_INFO(new_slave->prev).id + 1;
		}

		bond_3ad_bind_slave(new_slave);
		break;
	case BOND_MODE_TLB:
	case BOND_MODE_ALB:
		bond_set_active_slave(new_slave);
		bond_set_slave_inactive_flags(new_slave);
		bond_select_active_slave(bond);
		break;
	default:
		pr_debug("This slave is always active in trunk mode\n");

		/* always active in trunk mode */
		bond_set_active_slave(new_slave);

		/* In trunking mode there is little meaning to curr_active_slave
		 * anyway (it holds no special properties of the bond device),
		 * so we can change it without calling change_active_interface()
		 */
		if (!bond->curr_active_slave && new_slave->link == BOND_LINK_UP)
			bond->curr_active_slave = new_slave;

		break;
	} /* switch(bond_mode) */

	write_unlock_bh(&bond->curr_slave_lock);

	bond_set_carrier(bond);

#ifdef CONFIG_NET_POLL_CONTROLLER
	slave_dev->npinfo = bond_netpoll_info(bond);
	if (slave_dev->npinfo) {
		if (slave_enable_netpoll(new_slave)) {
			read_unlock(&bond->lock);
			pr_info("Error, %s: master_dev is using netpoll, "
				 "but new slave device does not support netpoll.\n",
				 bond_dev->name);
			res = -EBUSY;
			goto err_detach;
		}
	}
#endif

	read_unlock(&bond->lock);

	res = bond_create_slave_symlinks(bond_dev, slave_dev);
	if (res)
		goto err_detach;

	res = netdev_rx_handler_register(slave_dev, bond_handle_frame,
					 new_slave);
	if (res) {
		pr_debug("Error %d calling netdev_rx_handler_register\n", res);
		goto err_dest_symlinks;
	}

	pr_info("%s: enslaving %s as a%s interface with a%s link.\n",
		bond_dev->name, slave_dev->name,
		bond_is_active_slave(new_slave) ? "n active" : " backup",
		new_slave->link != BOND_LINK_DOWN ? "n up" : " down");

	/* enslave is successful */
	return 0;

/* Undo stages on error */
err_dest_symlinks:
	bond_destroy_slave_symlinks(bond_dev, slave_dev);

err_detach:
	write_lock_bh(&bond->lock);
	bond_detach_slave(bond, new_slave);
	write_unlock_bh(&bond->lock);

err_close:
	dev_close(slave_dev);

err_unset_master:
	bond_upper_dev_unlink(bond_dev, slave_dev);

err_restore_mac:
	if (!bond->params.fail_over_mac) {
		/* XXX TODO - fom follow mode needs to change master's
		 * MAC if this slave's MAC is in use by the bond, or at
		 * least print a warning.
		 */
		memcpy(addr.sa_data, new_slave->perm_hwaddr, ETH_ALEN);
		addr.sa_family = slave_dev->type;
		dev_set_mac_address(slave_dev, &addr);
	}

err_restore_mtu:
	dev_set_mtu(slave_dev, new_slave->original_mtu);

err_free:
	kfree(new_slave);

err_undo_flags:
	bond_compute_features(bond);

	return res;
}

/*
 * Try to release the slave device <slave> from the bond device <master>
 * It is legal to access curr_active_slave without a lock because all the function
 * is write-locked. If "all" is true it means that the function is being called
 * while destroying a bond interface and all slaves are being released.
 *
 * The rules for slave state should be:
 *   for Active/Backup:
 *     Active stays on all backups go down
 *   for Bonded connections:
 *     The first up interface should be left on and all others downed.
 */
static int __bond_release_one(struct net_device *bond_dev,
			      struct net_device *slave_dev,
			      bool all)
{
	struct bonding *bond = netdev_priv(bond_dev);
	struct slave *slave, *oldcurrent;
	struct sockaddr addr;
	netdev_features_t old_features = bond_dev->features;

	/* slave is not a slave or master is not master of this slave */
	if (!(slave_dev->flags & IFF_SLAVE) ||
	    !netdev_has_upper_dev(slave_dev, bond_dev)) {
		pr_err("%s: Error: cannot release %s.\n",
		       bond_dev->name, slave_dev->name);
		return -EINVAL;
	}

	block_netpoll_tx();
	call_netdevice_notifiers(NETDEV_RELEASE, bond_dev);
	write_lock_bh(&bond->lock);

	slave = bond_get_slave_by_dev(bond, slave_dev);
	if (!slave) {
		/* not a slave of this bond */
		pr_info("%s: %s not enslaved\n",
			bond_dev->name, slave_dev->name);
		write_unlock_bh(&bond->lock);
		unblock_netpoll_tx();
		return -EINVAL;
	}

	/* unregister rx_handler early so bond_handle_frame wouldn't be called
	 * for this slave anymore.
	 */
	netdev_rx_handler_unregister(slave_dev);
	write_unlock_bh(&bond->lock);
	synchronize_net();
	write_lock_bh(&bond->lock);

	if (!all && !bond->params.fail_over_mac) {
		if (ether_addr_equal(bond_dev->dev_addr, slave->perm_hwaddr) &&
		    bond->slave_cnt > 1)
			pr_warning("%s: Warning: the permanent HWaddr of %s - %pM - is still in use by %s. Set the HWaddr of %s to a different address to avoid conflicts.\n",
				   bond_dev->name, slave_dev->name,
				   slave->perm_hwaddr,
				   bond_dev->name, slave_dev->name);
	}

	/* Inform AD package of unbinding of slave. */
	if (bond->params.mode == BOND_MODE_8023AD) {
		/* must be called before the slave is
		 * detached from the list
		 */
		bond_3ad_unbind_slave(slave);
	}

	pr_info("%s: releasing %s interface %s\n",
		bond_dev->name,
		bond_is_active_slave(slave) ? "active" : "backup",
		slave_dev->name);

	oldcurrent = bond->curr_active_slave;

	bond->current_arp_slave = NULL;

	/* release the slave from its bond */
	bond_detach_slave(bond, slave);

	if (bond->primary_slave == slave)
		bond->primary_slave = NULL;

	if (oldcurrent == slave)
		bond_change_active_slave(bond, NULL);

	if (bond_is_lb(bond)) {
		/* Must be called only after the slave has been
		 * detached from the list and the curr_active_slave
		 * has been cleared (if our_slave == old_current),
		 * but before a new active slave is selected.
		 */
		write_unlock_bh(&bond->lock);
		bond_alb_deinit_slave(bond, slave);
		write_lock_bh(&bond->lock);
	}

	if (all) {
		bond->curr_active_slave = NULL;
	} else if (oldcurrent == slave) {
		/*
		 * Note that we hold RTNL over this sequence, so there
		 * is no concern that another slave add/remove event
		 * will interfere.
		 */
		write_unlock_bh(&bond->lock);
		read_lock(&bond->lock);
		write_lock_bh(&bond->curr_slave_lock);

		bond_select_active_slave(bond);

		write_unlock_bh(&bond->curr_slave_lock);
		read_unlock(&bond->lock);
		write_lock_bh(&bond->lock);
	}

	if (bond->slave_cnt == 0) {
		bond_set_carrier(bond);
		eth_hw_addr_random(bond_dev);
		bond->dev_addr_from_first = true;

		if (bond_vlan_used(bond)) {
			pr_warning("%s: Warning: clearing HW address of %s while it still has VLANs.\n",
				   bond_dev->name, bond_dev->name);
			pr_warning("%s: When re-adding slaves, make sure the bond's HW address matches its VLANs'.\n",
				   bond_dev->name);
		}
	}

	write_unlock_bh(&bond->lock);
	unblock_netpoll_tx();

	if (bond->slave_cnt == 0)
		call_netdevice_notifiers(NETDEV_CHANGEADDR, bond->dev);

	bond_compute_features(bond);
	if (!(bond_dev->features & NETIF_F_VLAN_CHALLENGED) &&
	    (old_features & NETIF_F_VLAN_CHALLENGED))
		pr_info("%s: last VLAN challenged slave %s left bond %s. VLAN blocking is removed\n",
			bond_dev->name, slave_dev->name, bond_dev->name);

	/* must do this from outside any spinlocks */
	bond_destroy_slave_symlinks(bond_dev, slave_dev);

	bond_del_vlans_from_slave(bond, slave_dev);

	/* If the mode USES_PRIMARY, then we should only remove its
	 * promisc and mc settings if it was the curr_active_slave, but that was
	 * already taken care of above when we detached the slave
	 */
	if (!USES_PRIMARY(bond->params.mode)) {
		/* unset promiscuity level from slave */
		if (bond_dev->flags & IFF_PROMISC)
			dev_set_promiscuity(slave_dev, -1);

		/* unset allmulti level from slave */
		if (bond_dev->flags & IFF_ALLMULTI)
			dev_set_allmulti(slave_dev, -1);

		/* flush master's mc_list from slave */
		netif_addr_lock_bh(bond_dev);
		bond_mc_list_flush(bond_dev, slave_dev);
		netif_addr_unlock_bh(bond_dev);
	}

	bond_upper_dev_unlink(bond_dev, slave_dev);

	slave_disable_netpoll(slave);

	/* close slave before restoring its mac address */
	dev_close(slave_dev);

	if (bond->params.fail_over_mac != BOND_FOM_ACTIVE) {
		/* restore original ("permanent") mac address */
		memcpy(addr.sa_data, slave->perm_hwaddr, ETH_ALEN);
		addr.sa_family = slave_dev->type;
		dev_set_mac_address(slave_dev, &addr);
	}

	dev_set_mtu(slave_dev, slave->original_mtu);

	slave_dev->priv_flags &= ~IFF_BONDING;

	kfree(slave);

	return 0;  /* deletion OK */
}

/* A wrapper used because of ndo_del_link */
int bond_release(struct net_device *bond_dev, struct net_device *slave_dev)
{
	return __bond_release_one(bond_dev, slave_dev, false);
}

/*
* First release a slave and then destroy the bond if no more slaves are left.
* Must be under rtnl_lock when this function is called.
*/
static int  bond_release_and_destroy(struct net_device *bond_dev,
				     struct net_device *slave_dev)
{
	struct bonding *bond = netdev_priv(bond_dev);
	int ret;

	ret = bond_release(bond_dev, slave_dev);
	if ((ret == 0) && (bond->slave_cnt == 0)) {
		bond_dev->priv_flags |= IFF_DISABLE_NETPOLL;
		pr_info("%s: destroying bond %s.\n",
			bond_dev->name, bond_dev->name);
		unregister_netdevice(bond_dev);
	}
	return ret;
}

/*
 * This function changes the active slave to slave <slave_dev>.
 * It returns -EINVAL in the following cases.
 *  - <slave_dev> is not found in the list.
 *  - There is not active slave now.
 *  - <slave_dev> is already active.
 *  - The link state of <slave_dev> is not BOND_LINK_UP.
 *  - <slave_dev> is not running.
 * In these cases, this function does nothing.
 * In the other cases, current_slave pointer is changed and 0 is returned.
 */
static int bond_ioctl_change_active(struct net_device *bond_dev, struct net_device *slave_dev)
{
	struct bonding *bond = netdev_priv(bond_dev);
	struct slave *old_active = NULL;
	struct slave *new_active = NULL;
	int res = 0;

	if (!USES_PRIMARY(bond->params.mode))
		return -EINVAL;

	/* Verify that bond_dev is indeed the master of slave_dev */
	if (!(slave_dev->flags & IFF_SLAVE) ||
	    !netdev_has_upper_dev(slave_dev, bond_dev))
		return -EINVAL;

	read_lock(&bond->lock);

	read_lock(&bond->curr_slave_lock);
	old_active = bond->curr_active_slave;
	read_unlock(&bond->curr_slave_lock);

	new_active = bond_get_slave_by_dev(bond, slave_dev);

	/*
	 * Changing to the current active: do nothing; return success.
	 */
	if (new_active && (new_active == old_active)) {
		read_unlock(&bond->lock);
		return 0;
	}

	if ((new_active) &&
	    (old_active) &&
	    (new_active->link == BOND_LINK_UP) &&
	    IS_UP(new_active->dev)) {
		block_netpoll_tx();
		write_lock_bh(&bond->curr_slave_lock);
		bond_change_active_slave(bond, new_active);
		write_unlock_bh(&bond->curr_slave_lock);
		unblock_netpoll_tx();
	} else
		res = -EINVAL;

	read_unlock(&bond->lock);

	return res;
}

static int bond_info_query(struct net_device *bond_dev, struct ifbond *info)
{
	struct bonding *bond = netdev_priv(bond_dev);

	info->bond_mode = bond->params.mode;
	info->miimon = bond->params.miimon;

	read_lock(&bond->lock);
	info->num_slaves = bond->slave_cnt;
	read_unlock(&bond->lock);

	return 0;
}

static int bond_slave_info_query(struct net_device *bond_dev, struct ifslave *info)
{
	struct bonding *bond = netdev_priv(bond_dev);
	struct slave *slave;
	int i, res = -ENODEV;

	read_lock(&bond->lock);

	bond_for_each_slave(bond, slave, i) {
		if (i == (int)info->slave_id) {
			res = 0;
			strcpy(info->slave_name, slave->dev->name);
			info->link = slave->link;
			info->state = bond_slave_state(slave);
			info->link_failure_count = slave->link_failure_count;
			break;
		}
	}

	read_unlock(&bond->lock);

	return res;
}

/*-------------------------------- Monitoring -------------------------------*/


static int bond_miimon_inspect(struct bonding *bond)
{
	struct slave *slave;
	int i, link_state, commit = 0;
	bool ignore_updelay;

	ignore_updelay = !bond->curr_active_slave ? true : false;

	bond_for_each_slave(bond, slave, i) {
		slave->new_link = BOND_LINK_NOCHANGE;

		link_state = bond_check_dev_link(bond, slave->dev, 0);

		switch (slave->link) {
		case BOND_LINK_UP:
			if (link_state)
				continue;

			slave->link = BOND_LINK_FAIL;
			slave->delay = bond->params.downdelay;
			if (slave->delay) {
				pr_info("%s: link status down for %sinterface %s, disabling it in %d ms.\n",
					bond->dev->name,
					(bond->params.mode ==
					 BOND_MODE_ACTIVEBACKUP) ?
					(bond_is_active_slave(slave) ?
					 "active " : "backup ") : "",
					slave->dev->name,
					bond->params.downdelay * bond->params.miimon);
			}
			/*FALLTHRU*/
		case BOND_LINK_FAIL:
			if (link_state) {
				/*
				 * recovered before downdelay expired
				 */
				slave->link = BOND_LINK_UP;
				slave->jiffies = jiffies;
				pr_info("%s: link status up again after %d ms for interface %s.\n",
					bond->dev->name,
					(bond->params.downdelay - slave->delay) *
					bond->params.miimon,
					slave->dev->name);
				continue;
			}

			if (slave->delay <= 0) {
				slave->new_link = BOND_LINK_DOWN;
				commit++;
				continue;
			}

			slave->delay--;
			break;

		case BOND_LINK_DOWN:
			if (!link_state)
				continue;

			slave->link = BOND_LINK_BACK;
			slave->delay = bond->params.updelay;

			if (slave->delay) {
				pr_info("%s: link status up for interface %s, enabling it in %d ms.\n",
					bond->dev->name, slave->dev->name,
					ignore_updelay ? 0 :
					bond->params.updelay *
					bond->params.miimon);
			}
			/*FALLTHRU*/
		case BOND_LINK_BACK:
			if (!link_state) {
				slave->link = BOND_LINK_DOWN;
				pr_info("%s: link status down again after %d ms for interface %s.\n",
					bond->dev->name,
					(bond->params.updelay - slave->delay) *
					bond->params.miimon,
					slave->dev->name);

				continue;
			}

			if (ignore_updelay)
				slave->delay = 0;

			if (slave->delay <= 0) {
				slave->new_link = BOND_LINK_UP;
				commit++;
				ignore_updelay = false;
				continue;
			}

			slave->delay--;
			break;
		}
	}

	return commit;
}

static void bond_miimon_commit(struct bonding *bond)
{
	struct slave *slave;
	int i;

	bond_for_each_slave(bond, slave, i) {
		switch (slave->new_link) {
		case BOND_LINK_NOCHANGE:
			continue;

		case BOND_LINK_UP:
			slave->link = BOND_LINK_UP;
			slave->jiffies = jiffies;

			if (bond->params.mode == BOND_MODE_8023AD) {
				/* prevent it from being the active one */
				bond_set_backup_slave(slave);
			} else if (bond->params.mode != BOND_MODE_ACTIVEBACKUP) {
				/* make it immediately active */
				bond_set_active_slave(slave);
			} else if (slave != bond->primary_slave) {
				/* prevent it from being the active one */
				bond_set_backup_slave(slave);
			}

			bond_update_speed_duplex(slave);

			pr_info("%s: link status definitely up for interface %s, %u Mbps %s duplex.\n",
				bond->dev->name, slave->dev->name,
				slave->speed, slave->duplex ? "full" : "half");

			/* notify ad that the link status has changed */
			if (bond->params.mode == BOND_MODE_8023AD)
				bond_3ad_handle_link_change(slave, BOND_LINK_UP);

			if (bond_is_lb(bond))
				bond_alb_handle_link_change(bond, slave,
							    BOND_LINK_UP);

			if (!bond->curr_active_slave ||
			    (slave == bond->primary_slave))
				goto do_failover;

			continue;

		case BOND_LINK_DOWN:
			if (slave->link_failure_count < UINT_MAX)
				slave->link_failure_count++;

			slave->link = BOND_LINK_DOWN;

			if (bond->params.mode == BOND_MODE_ACTIVEBACKUP ||
			    bond->params.mode == BOND_MODE_8023AD)
				bond_set_slave_inactive_flags(slave);

			pr_info("%s: link status definitely down for interface %s, disabling it\n",
				bond->dev->name, slave->dev->name);

			if (bond->params.mode == BOND_MODE_8023AD)
				bond_3ad_handle_link_change(slave,
							    BOND_LINK_DOWN);

			if (bond_is_lb(bond))
				bond_alb_handle_link_change(bond, slave,
							    BOND_LINK_DOWN);

			if (slave == bond->curr_active_slave)
				goto do_failover;

			continue;

		default:
			pr_err("%s: invalid new link %d on slave %s\n",
			       bond->dev->name, slave->new_link,
			       slave->dev->name);
			slave->new_link = BOND_LINK_NOCHANGE;

			continue;
		}

do_failover:
		ASSERT_RTNL();
		block_netpoll_tx();
		write_lock_bh(&bond->curr_slave_lock);
		bond_select_active_slave(bond);
		write_unlock_bh(&bond->curr_slave_lock);
		unblock_netpoll_tx();
	}

	bond_set_carrier(bond);
}

/*
 * bond_mii_monitor
 *
 * Really a wrapper that splits the mii monitor into two phases: an
 * inspection, then (if inspection indicates something needs to be done)
 * an acquisition of appropriate locks followed by a commit phase to
 * implement whatever link state changes are indicated.
 */
void bond_mii_monitor(struct work_struct *work)
{
	struct bonding *bond = container_of(work, struct bonding,
					    mii_work.work);
	bool should_notify_peers = false;
	unsigned long delay;

	read_lock(&bond->lock);

	delay = msecs_to_jiffies(bond->params.miimon);

	if (bond->slave_cnt == 0)
		goto re_arm;

	should_notify_peers = bond_should_notify_peers(bond);

	if (bond_miimon_inspect(bond)) {
		read_unlock(&bond->lock);

		/* Race avoidance with bond_close cancel of workqueue */
		if (!rtnl_trylock()) {
			read_lock(&bond->lock);
			delay = 1;
			should_notify_peers = false;
			goto re_arm;
		}

		read_lock(&bond->lock);

		bond_miimon_commit(bond);

		read_unlock(&bond->lock);
		rtnl_unlock();	/* might sleep, hold no other locks */
		read_lock(&bond->lock);
	}

re_arm:
	if (bond->params.miimon)
		queue_delayed_work(bond->wq, &bond->mii_work, delay);

	read_unlock(&bond->lock);

	if (should_notify_peers) {
		if (!rtnl_trylock()) {
			read_lock(&bond->lock);
			bond->send_peer_notif++;
			read_unlock(&bond->lock);
			return;
		}
		call_netdevice_notifiers(NETDEV_NOTIFY_PEERS, bond->dev);
		rtnl_unlock();
	}
}

static int bond_has_this_ip(struct bonding *bond, __be32 ip)
{
	struct vlan_entry *vlan;
	struct net_device *vlan_dev;

	if (ip == bond_confirm_addr(bond->dev, 0, ip))
		return 1;

	list_for_each_entry(vlan, &bond->vlan_list, vlan_list) {
		rcu_read_lock();
		vlan_dev = __vlan_find_dev_deep(bond->dev, vlan->vlan_id);
		rcu_read_unlock();
		if (vlan_dev && ip == bond_confirm_addr(vlan_dev, 0, ip))
			return 1;
	}

	return 0;
}

/*
 * We go to the (large) trouble of VLAN tagging ARP frames because
 * switches in VLAN mode (especially if ports are configured as
 * "native" to a VLAN) might not pass non-tagged frames.
 */
static void bond_arp_send(struct net_device *slave_dev, int arp_op, __be32 dest_ip, __be32 src_ip, unsigned short vlan_id)
{
	struct sk_buff *skb;

	pr_debug("arp %d on slave %s: dst %x src %x vid %d\n", arp_op,
		 slave_dev->name, dest_ip, src_ip, vlan_id);

	skb = arp_create(arp_op, ETH_P_ARP, dest_ip, slave_dev, src_ip,
			 NULL, slave_dev->dev_addr, NULL);

	if (!skb) {
		pr_err("ARP packet allocation failed\n");
		return;
	}
	if (vlan_id) {
		skb = vlan_put_tag(skb, vlan_id);
		if (!skb) {
			pr_err("failed to insert VLAN tag\n");
			return;
		}
	}
	arp_xmit(skb);
}


static void bond_arp_send_all(struct bonding *bond, struct slave *slave)
{
	int i, vlan_id;
	__be32 *targets = bond->params.arp_targets;
	struct vlan_entry *vlan;
	struct net_device *vlan_dev = NULL;
	struct rtable *rt;

	for (i = 0; (i < BOND_MAX_ARP_TARGETS); i++) {
		__be32 addr;
		if (!targets[i])
			break;
		pr_debug("basa: target %x\n", targets[i]);
		if (!bond_vlan_used(bond)) {
			pr_debug("basa: empty vlan: arp_send\n");
			addr = bond_confirm_addr(bond->dev, targets[i], 0);
			bond_arp_send(slave->dev, ARPOP_REQUEST, targets[i],
				      addr, 0);
			continue;
		}

		/*
		 * If VLANs are configured, we do a route lookup to
		 * determine which VLAN interface would be used, so we
		 * can tag the ARP with the proper VLAN tag.
		 */
		rt = ip_route_output(dev_net(bond->dev), targets[i], 0,
				     RTO_ONLINK, 0);
		if (IS_ERR(rt)) {
			if (net_ratelimit()) {
				pr_warning("%s: no route to arp_ip_target %pI4\n",
					   bond->dev->name, &targets[i]);
			}
			continue;
		}

		/*
		 * This target is not on a VLAN
		 */
		if (rt->dst.dev == bond->dev) {
			ip_rt_put(rt);
			pr_debug("basa: rtdev == bond->dev: arp_send\n");
			addr = bond_confirm_addr(bond->dev, targets[i], 0);
			bond_arp_send(slave->dev, ARPOP_REQUEST, targets[i],
				      addr, 0);
			continue;
		}

		vlan_id = 0;
		list_for_each_entry(vlan, &bond->vlan_list, vlan_list) {
			rcu_read_lock();
			vlan_dev = __vlan_find_dev_deep(bond->dev,
							vlan->vlan_id);
			rcu_read_unlock();
			if (vlan_dev == rt->dst.dev) {
				vlan_id = vlan->vlan_id;
				pr_debug("basa: vlan match on %s %d\n",
				       vlan_dev->name, vlan_id);
				break;
			}
		}

		if (vlan_id && vlan_dev) {
			ip_rt_put(rt);
			addr = bond_confirm_addr(vlan_dev, targets[i], 0);
			bond_arp_send(slave->dev, ARPOP_REQUEST, targets[i],
				      addr, vlan_id);
			continue;
		}

		if (net_ratelimit()) {
			pr_warning("%s: no path to arp_ip_target %pI4 via rt.dev %s\n",
				   bond->dev->name, &targets[i],
				   rt->dst.dev ? rt->dst.dev->name : "NULL");
		}
		ip_rt_put(rt);
	}
}

static void bond_validate_arp(struct bonding *bond, struct slave *slave, __be32 sip, __be32 tip)
{
	int i;
	__be32 *targets = bond->params.arp_targets;

	for (i = 0; (i < BOND_MAX_ARP_TARGETS) && targets[i]; i++) {
		pr_debug("bva: sip %pI4 tip %pI4 t[%d] %pI4 bhti(tip) %d\n",
			 &sip, &tip, i, &targets[i],
			 bond_has_this_ip(bond, tip));
		if (sip == targets[i]) {
			if (bond_has_this_ip(bond, tip))
				slave->last_arp_rx = jiffies;
			return;
		}
	}
}

static int bond_arp_rcv(const struct sk_buff *skb, struct bonding *bond,
			struct slave *slave)
{
	struct arphdr *arp = (struct arphdr *)skb->data;
	unsigned char *arp_ptr;
	__be32 sip, tip;
	int alen;

	if (skb->protocol != __cpu_to_be16(ETH_P_ARP))
		return RX_HANDLER_ANOTHER;

	read_lock(&bond->lock);
	alen = arp_hdr_len(bond->dev);

	pr_debug("bond_arp_rcv: bond %s skb->dev %s\n",
		 bond->dev->name, skb->dev->name);

	if (alen > skb_headlen(skb)) {
		arp = kmalloc(alen, GFP_ATOMIC);
		if (!arp)
			goto out_unlock;
		if (skb_copy_bits(skb, 0, arp, alen) < 0)
			goto out_unlock;
	}

	if (arp->ar_hln != bond->dev->addr_len ||
	    skb->pkt_type == PACKET_OTHERHOST ||
	    skb->pkt_type == PACKET_LOOPBACK ||
	    arp->ar_hrd != htons(ARPHRD_ETHER) ||
	    arp->ar_pro != htons(ETH_P_IP) ||
	    arp->ar_pln != 4)
		goto out_unlock;

	arp_ptr = (unsigned char *)(arp + 1);
	arp_ptr += bond->dev->addr_len;
	memcpy(&sip, arp_ptr, 4);
	arp_ptr += 4 + bond->dev->addr_len;
	memcpy(&tip, arp_ptr, 4);

	pr_debug("bond_arp_rcv: %s %s/%d av %d sv %d sip %pI4 tip %pI4\n",
		 bond->dev->name, slave->dev->name, bond_slave_state(slave),
		 bond->params.arp_validate, slave_do_arp_validate(bond, slave),
		 &sip, &tip);

	/*
	 * Backup slaves won't see the ARP reply, but do come through
	 * here for each ARP probe (so we swap the sip/tip to validate
	 * the probe).  In a "redundant switch, common router" type of
	 * configuration, the ARP probe will (hopefully) travel from
	 * the active, through one switch, the router, then the other
	 * switch before reaching the backup.
	 */
	if (bond_is_active_slave(slave))
		bond_validate_arp(bond, slave, sip, tip);
	else
		bond_validate_arp(bond, slave, tip, sip);

out_unlock:
	read_unlock(&bond->lock);
	if (arp != (struct arphdr *)skb->data)
		kfree(arp);
	return RX_HANDLER_ANOTHER;
}

/*
 * this function is called regularly to monitor each slave's link
 * ensuring that traffic is being sent and received when arp monitoring
 * is used in load-balancing mode. if the adapter has been dormant, then an
 * arp is transmitted to generate traffic. see activebackup_arp_monitor for
 * arp monitoring in active backup mode.
 */
void bond_loadbalance_arp_mon(struct work_struct *work)
{
	struct bonding *bond = container_of(work, struct bonding,
					    arp_work.work);
	struct slave *slave, *oldcurrent;
	int do_failover = 0;
	int delta_in_ticks, extra_ticks;
	int i;

	read_lock(&bond->lock);

	delta_in_ticks = msecs_to_jiffies(bond->params.arp_interval);
	extra_ticks = delta_in_ticks / 2;

	if (bond->slave_cnt == 0)
		goto re_arm;

	read_lock(&bond->curr_slave_lock);
	oldcurrent = bond->curr_active_slave;
	read_unlock(&bond->curr_slave_lock);

	/* see if any of the previous devices are up now (i.e. they have
	 * xmt and rcv traffic). the curr_active_slave does not come into
	 * the picture unless it is null. also, slave->jiffies is not needed
	 * here because we send an arp on each slave and give a slave as
	 * long as it needs to get the tx/rx within the delta.
	 * TODO: what about up/down delay in arp mode? it wasn't here before
	 *       so it can wait
	 */
	bond_for_each_slave(bond, slave, i) {
		unsigned long trans_start = dev_trans_start(slave->dev);

		if (slave->link != BOND_LINK_UP) {
			if (time_in_range(jiffies,
				trans_start - delta_in_ticks,
				trans_start + delta_in_ticks + extra_ticks) &&
			    time_in_range(jiffies,
				slave->dev->last_rx - delta_in_ticks,
				slave->dev->last_rx + delta_in_ticks + extra_ticks)) {

				slave->link  = BOND_LINK_UP;
				bond_set_active_slave(slave);

				/* primary_slave has no meaning in round-robin
				 * mode. the window of a slave being up and
				 * curr_active_slave being null after enslaving
				 * is closed.
				 */
				if (!oldcurrent) {
					pr_info("%s: link status definitely up for interface %s, ",
						bond->dev->name,
						slave->dev->name);
					do_failover = 1;
				} else {
					pr_info("%s: interface %s is now up\n",
						bond->dev->name,
						slave->dev->name);
				}
			}
		} else {
			/* slave->link == BOND_LINK_UP */

			/* not all switches will respond to an arp request
			 * when the source ip is 0, so don't take the link down
			 * if we don't know our ip yet
			 */
			if (!time_in_range(jiffies,
				trans_start - delta_in_ticks,
				trans_start + 2 * delta_in_ticks + extra_ticks) ||
			    !time_in_range(jiffies,
				slave->dev->last_rx - delta_in_ticks,
				slave->dev->last_rx + 2 * delta_in_ticks + extra_ticks)) {

				slave->link  = BOND_LINK_DOWN;
				bond_set_backup_slave(slave);

				if (slave->link_failure_count < UINT_MAX)
					slave->link_failure_count++;

				pr_info("%s: interface %s is now down.\n",
					bond->dev->name,
					slave->dev->name);

				if (slave == oldcurrent)
					do_failover = 1;
			}
		}

		/* note: if switch is in round-robin mode, all links
		 * must tx arp to ensure all links rx an arp - otherwise
		 * links may oscillate or not come up at all; if switch is
		 * in something like xor mode, there is nothing we can
		 * do - all replies will be rx'ed on same link causing slaves
		 * to be unstable during low/no traffic periods
		 */
		if (IS_UP(slave->dev))
			bond_arp_send_all(bond, slave);
	}

	if (do_failover) {
		block_netpoll_tx();
		write_lock_bh(&bond->curr_slave_lock);

		bond_select_active_slave(bond);

		write_unlock_bh(&bond->curr_slave_lock);
		unblock_netpoll_tx();
	}

re_arm:
	if (bond->params.arp_interval)
		queue_delayed_work(bond->wq, &bond->arp_work, delta_in_ticks);

	read_unlock(&bond->lock);
}

/*
 * Called to inspect slaves for active-backup mode ARP monitor link state
 * changes.  Sets new_link in slaves to specify what action should take
 * place for the slave.  Returns 0 if no changes are found, >0 if changes
 * to link states must be committed.
 *
 * Called with bond->lock held for read.
 */
static int bond_ab_arp_inspect(struct bonding *bond, int delta_in_ticks)
{
	struct slave *slave;
	int i, commit = 0;
	unsigned long trans_start;
	int extra_ticks;

	/* All the time comparisons below need some extra time. Otherwise, on
	 * fast networks the ARP probe/reply may arrive within the same jiffy
	 * as it was sent.  Then, the next time the ARP monitor is run, one
	 * arp_interval will already have passed in the comparisons.
	 */
	extra_ticks = delta_in_ticks / 2;

	bond_for_each_slave(bond, slave, i) {
		slave->new_link = BOND_LINK_NOCHANGE;

		if (slave->link != BOND_LINK_UP) {
			if (time_in_range(jiffies,
				slave_last_rx(bond, slave) - delta_in_ticks,
				slave_last_rx(bond, slave) + delta_in_ticks + extra_ticks)) {

				slave->new_link = BOND_LINK_UP;
				commit++;
			}

			continue;
		}

		/*
		 * Give slaves 2*delta after being enslaved or made
		 * active.  This avoids bouncing, as the last receive
		 * times need a full ARP monitor cycle to be updated.
		 */
		if (time_in_range(jiffies,
				  slave->jiffies - delta_in_ticks,
				  slave->jiffies + 2 * delta_in_ticks + extra_ticks))
			continue;

		/*
		 * Backup slave is down if:
		 * - No current_arp_slave AND
		 * - more than 3*delta since last receive AND
		 * - the bond has an IP address
		 *
		 * Note: a non-null current_arp_slave indicates
		 * the curr_active_slave went down and we are
		 * searching for a new one; under this condition
		 * we only take the curr_active_slave down - this
		 * gives each slave a chance to tx/rx traffic
		 * before being taken out
		 */
		if (!bond_is_active_slave(slave) &&
		    !bond->current_arp_slave &&
		    !time_in_range(jiffies,
			slave_last_rx(bond, slave) - delta_in_ticks,
			slave_last_rx(bond, slave) + 3 * delta_in_ticks + extra_ticks)) {

			slave->new_link = BOND_LINK_DOWN;
			commit++;
		}

		/*
		 * Active slave is down if:
		 * - more than 2*delta since transmitting OR
		 * - (more than 2*delta since receive AND
		 *    the bond has an IP address)
		 */
		trans_start = dev_trans_start(slave->dev);
		if (bond_is_active_slave(slave) &&
		    (!time_in_range(jiffies,
			trans_start - delta_in_ticks,
			trans_start + 2 * delta_in_ticks + extra_ticks) ||
		     !time_in_range(jiffies,
			slave_last_rx(bond, slave) - delta_in_ticks,
			slave_last_rx(bond, slave) + 2 * delta_in_ticks + extra_ticks))) {

			slave->new_link = BOND_LINK_DOWN;
			commit++;
		}
	}

	return commit;
}

/*
 * Called to commit link state changes noted by inspection step of
 * active-backup mode ARP monitor.
 *
 * Called with RTNL and bond->lock for read.
 */
static void bond_ab_arp_commit(struct bonding *bond, int delta_in_ticks)
{
	struct slave *slave;
	int i;
	unsigned long trans_start;

	bond_for_each_slave(bond, slave, i) {
		switch (slave->new_link) {
		case BOND_LINK_NOCHANGE:
			continue;

		case BOND_LINK_UP:
			trans_start = dev_trans_start(slave->dev);
			if ((!bond->curr_active_slave &&
			     time_in_range(jiffies,
					   trans_start - delta_in_ticks,
					   trans_start + delta_in_ticks + delta_in_ticks / 2)) ||
			    bond->curr_active_slave != slave) {
				slave->link = BOND_LINK_UP;
				if (bond->current_arp_slave) {
					bond_set_slave_inactive_flags(
						bond->current_arp_slave);
					bond->current_arp_slave = NULL;
				}

				pr_info("%s: link status definitely up for interface %s.\n",
					bond->dev->name, slave->dev->name);

				if (!bond->curr_active_slave ||
				    (slave == bond->primary_slave))
					goto do_failover;

			}

			continue;

		case BOND_LINK_DOWN:
			if (slave->link_failure_count < UINT_MAX)
				slave->link_failure_count++;

			slave->link = BOND_LINK_DOWN;
			bond_set_slave_inactive_flags(slave);

			pr_info("%s: link status definitely down for interface %s, disabling it\n",
				bond->dev->name, slave->dev->name);

			if (slave == bond->curr_active_slave) {
				bond->current_arp_slave = NULL;
				goto do_failover;
			}

			continue;

		default:
			pr_err("%s: impossible: new_link %d on slave %s\n",
			       bond->dev->name, slave->new_link,
			       slave->dev->name);
			continue;
		}

do_failover:
		ASSERT_RTNL();
		block_netpoll_tx();
		write_lock_bh(&bond->curr_slave_lock);
		bond_select_active_slave(bond);
		write_unlock_bh(&bond->curr_slave_lock);
		unblock_netpoll_tx();
	}

	bond_set_carrier(bond);
}

/*
 * Send ARP probes for active-backup mode ARP monitor.
 *
 * Called with bond->lock held for read.
 */
static void bond_ab_arp_probe(struct bonding *bond)
{
	struct slave *slave;
	int i;

	read_lock(&bond->curr_slave_lock);

	if (bond->current_arp_slave && bond->curr_active_slave)
		pr_info("PROBE: c_arp %s && cas %s BAD\n",
			bond->current_arp_slave->dev->name,
			bond->curr_active_slave->dev->name);

	if (bond->curr_active_slave) {
		bond_arp_send_all(bond, bond->curr_active_slave);
		read_unlock(&bond->curr_slave_lock);
		return;
	}

	read_unlock(&bond->curr_slave_lock);

	/* if we don't have a curr_active_slave, search for the next available
	 * backup slave from the current_arp_slave and make it the candidate
	 * for becoming the curr_active_slave
	 */

	if (!bond->current_arp_slave) {
		bond->current_arp_slave = bond->first_slave;
		if (!bond->current_arp_slave)
			return;
	}

	bond_set_slave_inactive_flags(bond->current_arp_slave);

	/* search for next candidate */
	bond_for_each_slave_from(bond, slave, i, bond->current_arp_slave->next) {
		if (IS_UP(slave->dev)) {
			slave->link = BOND_LINK_BACK;
			bond_set_slave_active_flags(slave);
			bond_arp_send_all(bond, slave);
			slave->jiffies = jiffies;
			bond->current_arp_slave = slave;
			break;
		}

		/* if the link state is up at this point, we
		 * mark it down - this can happen if we have
		 * simultaneous link failures and
		 * reselect_active_interface doesn't make this
		 * one the current slave so it is still marked
		 * up when it is actually down
		 */
		if (slave->link == BOND_LINK_UP) {
			slave->link = BOND_LINK_DOWN;
			if (slave->link_failure_count < UINT_MAX)
				slave->link_failure_count++;

			bond_set_slave_inactive_flags(slave);

			pr_info("%s: backup interface %s is now down.\n",
				bond->dev->name, slave->dev->name);
		}
	}
}

void bond_activebackup_arp_mon(struct work_struct *work)
{
	struct bonding *bond = container_of(work, struct bonding,
					    arp_work.work);
	bool should_notify_peers = false;
	int delta_in_ticks;

	read_lock(&bond->lock);

	delta_in_ticks = msecs_to_jiffies(bond->params.arp_interval);

	if (bond->slave_cnt == 0)
		goto re_arm;

	should_notify_peers = bond_should_notify_peers(bond);

	if (bond_ab_arp_inspect(bond, delta_in_ticks)) {
		read_unlock(&bond->lock);

		/* Race avoidance with bond_close flush of workqueue */
		if (!rtnl_trylock()) {
			read_lock(&bond->lock);
			delta_in_ticks = 1;
			should_notify_peers = false;
			goto re_arm;
		}

		read_lock(&bond->lock);

		bond_ab_arp_commit(bond, delta_in_ticks);

		read_unlock(&bond->lock);
		rtnl_unlock();
		read_lock(&bond->lock);
	}

	bond_ab_arp_probe(bond);

re_arm:
	if (bond->params.arp_interval)
		queue_delayed_work(bond->wq, &bond->arp_work, delta_in_ticks);

	read_unlock(&bond->lock);

	if (should_notify_peers) {
		if (!rtnl_trylock()) {
			read_lock(&bond->lock);
			bond->send_peer_notif++;
			read_unlock(&bond->lock);
			return;
		}
		call_netdevice_notifiers(NETDEV_NOTIFY_PEERS, bond->dev);
		rtnl_unlock();
	}
}

/*-------------------------- netdev event handling --------------------------*/

/*
 * Change device name
 */
static int bond_event_changename(struct bonding *bond)
{
	bond_remove_proc_entry(bond);
	bond_create_proc_entry(bond);

	bond_debug_reregister(bond);

	return NOTIFY_DONE;
}

static int bond_master_netdev_event(unsigned long event,
				    struct net_device *bond_dev)
{
	struct bonding *event_bond = netdev_priv(bond_dev);

	switch (event) {
	case NETDEV_CHANGENAME:
		return bond_event_changename(event_bond);
	case NETDEV_UNREGISTER:
		bond_remove_proc_entry(event_bond);
		break;
	case NETDEV_REGISTER:
		bond_create_proc_entry(event_bond);
		break;
	default:
		break;
	}

	return NOTIFY_DONE;
}

static int bond_slave_netdev_event(unsigned long event,
				   struct net_device *slave_dev)
{
	struct slave *slave = bond_slave_get_rtnl(slave_dev);
	struct bonding *bond = slave->bond;
	struct net_device *bond_dev = slave->bond->dev;
	u32 old_speed;
	u8 old_duplex;

	switch (event) {
	case NETDEV_UNREGISTER:
		if (bond->setup_by_slave)
			bond_release_and_destroy(bond_dev, slave_dev);
		else
			bond_release(bond_dev, slave_dev);
		break;
	case NETDEV_UP:
	case NETDEV_CHANGE:
		old_speed = slave->speed;
		old_duplex = slave->duplex;

		bond_update_speed_duplex(slave);

		if (bond->params.mode == BOND_MODE_8023AD) {
			if (old_speed != slave->speed)
				bond_3ad_adapter_speed_changed(slave);
			if (old_duplex != slave->duplex)
				bond_3ad_adapter_duplex_changed(slave);
		}
		break;
	case NETDEV_DOWN:
		/*
		 * ... Or is it this?
		 */
		break;
	case NETDEV_CHANGEMTU:
		/*
		 * TODO: Should slaves be allowed to
		 * independently alter their MTU?  For
		 * an active-backup bond, slaves need
		 * not be the same type of device, so
		 * MTUs may vary.  For other modes,
		 * slaves arguably should have the
		 * same MTUs. To do this, we'd need to
		 * take over the slave's change_mtu
		 * function for the duration of their
		 * servitude.
		 */
		break;
	case NETDEV_CHANGENAME:
		/*
		 * TODO: handle changing the primary's name
		 */
		break;
	case NETDEV_FEAT_CHANGE:
		bond_compute_features(bond);
		break;
	default:
		break;
	}

	return NOTIFY_DONE;
}

/*
 * bond_netdev_event: handle netdev notifier chain events.
 *
 * This function receives events for the netdev chain.  The caller (an
 * ioctl handler calling blocking_notifier_call_chain) holds the necessary
 * locks for us to safely manipulate the slave devices (RTNL lock,
 * dev_probe_lock).
 */
static int bond_netdev_event(struct notifier_block *this,
			     unsigned long event, void *ptr)
{
	struct net_device *event_dev = (struct net_device *)ptr;

	pr_debug("event_dev: %s, event: %lx\n",
		 event_dev ? event_dev->name : "None",
		 event);

	if (!(event_dev->priv_flags & IFF_BONDING))
		return NOTIFY_DONE;

	if (event_dev->flags & IFF_MASTER) {
		pr_debug("IFF_MASTER\n");
		return bond_master_netdev_event(event, event_dev);
	}

	if (event_dev->flags & IFF_SLAVE) {
		pr_debug("IFF_SLAVE\n");
		return bond_slave_netdev_event(event, event_dev);
	}

	return NOTIFY_DONE;
}

static struct notifier_block bond_netdev_notifier = {
	.notifier_call = bond_netdev_event,
};

/*---------------------------- Hashing Policies -----------------------------*/

/*
 * Hash for the output device based upon layer 2 data
 */
static int bond_xmit_hash_policy_l2(struct sk_buff *skb, int count)
{
	struct ethhdr *data = (struct ethhdr *)skb->data;

	if (skb_headlen(skb) >= offsetof(struct ethhdr, h_proto))
		return (data->h_dest[5] ^ data->h_source[5]) % count;

	return 0;
}

/*
 * Hash for the output device based upon layer 2 and layer 3 data. If
 * the packet is not IP, fall back on bond_xmit_hash_policy_l2()
 */
static int bond_xmit_hash_policy_l23(struct sk_buff *skb, int count)
{
	struct ethhdr *data = (struct ethhdr *)skb->data;
	struct iphdr *iph;
	struct ipv6hdr *ipv6h;
	u32 v6hash;
	__be32 *s, *d;

	if (skb->protocol == htons(ETH_P_IP) &&
	    skb_network_header_len(skb) >= sizeof(*iph)) {
		iph = ip_hdr(skb);
		return ((ntohl(iph->saddr ^ iph->daddr) & 0xffff) ^
			(data->h_dest[5] ^ data->h_source[5])) % count;
	} else if (skb->protocol == htons(ETH_P_IPV6) &&
		   skb_network_header_len(skb) >= sizeof(*ipv6h)) {
		ipv6h = ipv6_hdr(skb);
		s = &ipv6h->saddr.s6_addr32[0];
		d = &ipv6h->daddr.s6_addr32[0];
		v6hash = (s[1] ^ d[1]) ^ (s[2] ^ d[2]) ^ (s[3] ^ d[3]);
		v6hash ^= (v6hash >> 24) ^ (v6hash >> 16) ^ (v6hash >> 8);
		return (v6hash ^ data->h_dest[5] ^ data->h_source[5]) % count;
	}

	return bond_xmit_hash_policy_l2(skb, count);
}

/*
 * Hash for the output device based upon layer 3 and layer 4 data. If
 * the packet is a frag or not TCP or UDP, just use layer 3 data.  If it is
 * altogether not IP, fall back on bond_xmit_hash_policy_l2()
 */
static int bond_xmit_hash_policy_l34(struct sk_buff *skb, int count)
{
	u32 layer4_xor = 0;
	struct iphdr *iph;
	struct ipv6hdr *ipv6h;
	__be32 *s, *d;
	__be16 *layer4hdr;

	if (skb->protocol == htons(ETH_P_IP) &&
	    skb_network_header_len(skb) >= sizeof(*iph)) {
		iph = ip_hdr(skb);
		if (!ip_is_fragment(iph) &&
		    (iph->protocol == IPPROTO_TCP ||
		     iph->protocol == IPPROTO_UDP) &&
		    (skb_headlen(skb) - skb_network_offset(skb) >=
		     iph->ihl * sizeof(u32) + sizeof(*layer4hdr) * 2)) {
			layer4hdr = (__be16 *)((u32 *)iph + iph->ihl);
			layer4_xor = ntohs(*layer4hdr ^ *(layer4hdr + 1));
		}
		return (layer4_xor ^
			((ntohl(iph->saddr ^ iph->daddr)) & 0xffff)) % count;
	} else if (skb->protocol == htons(ETH_P_IPV6) &&
		   skb_network_header_len(skb) >= sizeof(*ipv6h)) {
		ipv6h = ipv6_hdr(skb);
		if ((ipv6h->nexthdr == IPPROTO_TCP ||
		     ipv6h->nexthdr == IPPROTO_UDP) &&
		    (skb_headlen(skb) - skb_network_offset(skb) >=
		     sizeof(*ipv6h) + sizeof(*layer4hdr) * 2)) {
			layer4hdr = (__be16 *)(ipv6h + 1);
			layer4_xor = ntohs(*layer4hdr ^ *(layer4hdr + 1));
		}
		s = &ipv6h->saddr.s6_addr32[0];
		d = &ipv6h->daddr.s6_addr32[0];
		layer4_xor ^= (s[1] ^ d[1]) ^ (s[2] ^ d[2]) ^ (s[3] ^ d[3]);
		layer4_xor ^= (layer4_xor >> 24) ^ (layer4_xor >> 16) ^
			       (layer4_xor >> 8);
		return layer4_xor % count;
	}

	return bond_xmit_hash_policy_l2(skb, count);
}

/*-------------------------- Device entry points ----------------------------*/

static void bond_work_init_all(struct bonding *bond)
{
	INIT_DELAYED_WORK(&bond->mcast_work,
			  bond_resend_igmp_join_requests_delayed);
	INIT_DELAYED_WORK(&bond->alb_work, bond_alb_monitor);
	INIT_DELAYED_WORK(&bond->mii_work, bond_mii_monitor);
	if (bond->params.mode == BOND_MODE_ACTIVEBACKUP)
		INIT_DELAYED_WORK(&bond->arp_work, bond_activebackup_arp_mon);
	else
		INIT_DELAYED_WORK(&bond->arp_work, bond_loadbalance_arp_mon);
	INIT_DELAYED_WORK(&bond->ad_work, bond_3ad_state_machine_handler);
}

static void bond_work_cancel_all(struct bonding *bond)
{
	cancel_delayed_work_sync(&bond->mii_work);
	cancel_delayed_work_sync(&bond->arp_work);
	cancel_delayed_work_sync(&bond->alb_work);
	cancel_delayed_work_sync(&bond->ad_work);
	cancel_delayed_work_sync(&bond->mcast_work);
}

static int bond_open(struct net_device *bond_dev)
{
	struct bonding *bond = netdev_priv(bond_dev);
	struct slave *slave;
	int i;

	/* reset slave->backup and slave->inactive */
	read_lock(&bond->lock);
	if (bond->slave_cnt > 0) {
		read_lock(&bond->curr_slave_lock);
		bond_for_each_slave(bond, slave, i) {
			if ((bond->params.mode == BOND_MODE_ACTIVEBACKUP)
				&& (slave != bond->curr_active_slave)) {
				bond_set_slave_inactive_flags(slave);
			} else {
				bond_set_slave_active_flags(slave);
			}
		}
		read_unlock(&bond->curr_slave_lock);
	}
	read_unlock(&bond->lock);

	bond_work_init_all(bond);

	if (bond_is_lb(bond)) {
		/* bond_alb_initialize must be called before the timer
		 * is started.
		 */
		if (bond_alb_initialize(bond, (bond->params.mode == BOND_MODE_ALB)))
			return -ENOMEM;
		queue_delayed_work(bond->wq, &bond->alb_work, 0);
	}

	if (bond->params.miimon)  /* link check interval, in milliseconds. */
		queue_delayed_work(bond->wq, &bond->mii_work, 0);

	if (bond->params.arp_interval) {  /* arp interval, in milliseconds. */
		queue_delayed_work(bond->wq, &bond->arp_work, 0);
		if (bond->params.arp_validate)
			bond->recv_probe = bond_arp_rcv;
	}

	if (bond->params.mode == BOND_MODE_8023AD) {
		queue_delayed_work(bond->wq, &bond->ad_work, 0);
		/* register to receive LACPDUs */
		bond->recv_probe = bond_3ad_lacpdu_recv;
		bond_3ad_initiate_agg_selection(bond, 1);
	}

	return 0;
}

static int bond_close(struct net_device *bond_dev)
{
	struct bonding *bond = netdev_priv(bond_dev);

	write_lock_bh(&bond->lock);
	bond->send_peer_notif = 0;
	write_unlock_bh(&bond->lock);

	bond_work_cancel_all(bond);
	if (bond_is_lb(bond)) {
		/* Must be called only after all
		 * slaves have been released
		 */
		bond_alb_deinitialize(bond);
	}
	bond->recv_probe = NULL;

	return 0;
}

static struct rtnl_link_stats64 *bond_get_stats(struct net_device *bond_dev,
						struct rtnl_link_stats64 *stats)
{
	struct bonding *bond = netdev_priv(bond_dev);
	struct rtnl_link_stats64 temp;
	struct slave *slave;
	int i;

	memset(stats, 0, sizeof(*stats));

	read_lock_bh(&bond->lock);

	bond_for_each_slave(bond, slave, i) {
		const struct rtnl_link_stats64 *sstats =
			dev_get_stats(slave->dev, &temp);

		stats->rx_packets += sstats->rx_packets;
		stats->rx_bytes += sstats->rx_bytes;
		stats->rx_errors += sstats->rx_errors;
		stats->rx_dropped += sstats->rx_dropped;

		stats->tx_packets += sstats->tx_packets;
		stats->tx_bytes += sstats->tx_bytes;
		stats->tx_errors += sstats->tx_errors;
		stats->tx_dropped += sstats->tx_dropped;

		stats->multicast += sstats->multicast;
		stats->collisions += sstats->collisions;

		stats->rx_length_errors += sstats->rx_length_errors;
		stats->rx_over_errors += sstats->rx_over_errors;
		stats->rx_crc_errors += sstats->rx_crc_errors;
		stats->rx_frame_errors += sstats->rx_frame_errors;
		stats->rx_fifo_errors += sstats->rx_fifo_errors;
		stats->rx_missed_errors += sstats->rx_missed_errors;

		stats->tx_aborted_errors += sstats->tx_aborted_errors;
		stats->tx_carrier_errors += sstats->tx_carrier_errors;
		stats->tx_fifo_errors += sstats->tx_fifo_errors;
		stats->tx_heartbeat_errors += sstats->tx_heartbeat_errors;
		stats->tx_window_errors += sstats->tx_window_errors;
	}

	read_unlock_bh(&bond->lock);

	return stats;
}

static int bond_do_ioctl(struct net_device *bond_dev, struct ifreq *ifr, int cmd)
{
	struct net_device *slave_dev = NULL;
	struct ifbond k_binfo;
	struct ifbond __user *u_binfo = NULL;
	struct ifslave k_sinfo;
	struct ifslave __user *u_sinfo = NULL;
	struct mii_ioctl_data *mii = NULL;
	struct net *net;
	int res = 0;

	pr_debug("bond_ioctl: master=%s, cmd=%d\n", bond_dev->name, cmd);

	switch (cmd) {
	case SIOCGMIIPHY:
		mii = if_mii(ifr);
		if (!mii)
			return -EINVAL;

		mii->phy_id = 0;
		/* Fall Through */
	case SIOCGMIIREG:
		/*
		 * We do this again just in case we were called by SIOCGMIIREG
		 * instead of SIOCGMIIPHY.
		 */
		mii = if_mii(ifr);
		if (!mii)
			return -EINVAL;


		if (mii->reg_num == 1) {
			struct bonding *bond = netdev_priv(bond_dev);
			mii->val_out = 0;
			read_lock(&bond->lock);
			read_lock(&bond->curr_slave_lock);
			if (netif_carrier_ok(bond->dev))
				mii->val_out = BMSR_LSTATUS;

			read_unlock(&bond->curr_slave_lock);
			read_unlock(&bond->lock);
		}

		return 0;
	case BOND_INFO_QUERY_OLD:
	case SIOCBONDINFOQUERY:
		u_binfo = (struct ifbond __user *)ifr->ifr_data;

		if (copy_from_user(&k_binfo, u_binfo, sizeof(ifbond)))
			return -EFAULT;

		res = bond_info_query(bond_dev, &k_binfo);
		if (res == 0 &&
		    copy_to_user(u_binfo, &k_binfo, sizeof(ifbond)))
			return -EFAULT;

		return res;
	case BOND_SLAVE_INFO_QUERY_OLD:
	case SIOCBONDSLAVEINFOQUERY:
		u_sinfo = (struct ifslave __user *)ifr->ifr_data;

		if (copy_from_user(&k_sinfo, u_sinfo, sizeof(ifslave)))
			return -EFAULT;

		res = bond_slave_info_query(bond_dev, &k_sinfo);
		if (res == 0 &&
		    copy_to_user(u_sinfo, &k_sinfo, sizeof(ifslave)))
			return -EFAULT;

		return res;
	default:
		/* Go on */
		break;
	}

	net = dev_net(bond_dev);

	if (!ns_capable(net->user_ns, CAP_NET_ADMIN))
		return -EPERM;

	slave_dev = dev_get_by_name(net, ifr->ifr_slave);

	pr_debug("slave_dev=%p:\n", slave_dev);

	if (!slave_dev)
		res = -ENODEV;
	else {
		pr_debug("slave_dev->name=%s:\n", slave_dev->name);
		switch (cmd) {
		case BOND_ENSLAVE_OLD:
		case SIOCBONDENSLAVE:
			res = bond_enslave(bond_dev, slave_dev);
			break;
		case BOND_RELEASE_OLD:
		case SIOCBONDRELEASE:
			res = bond_release(bond_dev, slave_dev);
			break;
		case BOND_SETHWADDR_OLD:
		case SIOCBONDSETHWADDR:
			bond_set_dev_addr(bond_dev, slave_dev);
			res = 0;
			break;
		case BOND_CHANGE_ACTIVE_OLD:
		case SIOCBONDCHANGEACTIVE:
			res = bond_ioctl_change_active(bond_dev, slave_dev);
			break;
		default:
			res = -EOPNOTSUPP;
		}

		dev_put(slave_dev);
	}

	return res;
}

static bool bond_addr_in_mc_list(unsigned char *addr,
				 struct netdev_hw_addr_list *list,
				 int addrlen)
{
	struct netdev_hw_addr *ha;

	netdev_hw_addr_list_for_each(ha, list)
		if (!memcmp(ha->addr, addr, addrlen))
			return true;

	return false;
}

static void bond_change_rx_flags(struct net_device *bond_dev, int change)
{
	struct bonding *bond = netdev_priv(bond_dev);

	if (change & IFF_PROMISC)
		bond_set_promiscuity(bond,
				     bond_dev->flags & IFF_PROMISC ? 1 : -1);

	if (change & IFF_ALLMULTI)
		bond_set_allmulti(bond,
				  bond_dev->flags & IFF_ALLMULTI ? 1 : -1);
}

static void bond_set_multicast_list(struct net_device *bond_dev)
{
	struct bonding *bond = netdev_priv(bond_dev);
	struct netdev_hw_addr *ha;
	bool found;

	read_lock(&bond->lock);

	/* looking for addresses to add to slaves' mc list */
	netdev_for_each_mc_addr(ha, bond_dev) {
		found = bond_addr_in_mc_list(ha->addr, &bond->mc_list,
					     bond_dev->addr_len);
		if (!found)
			bond_mc_add(bond, ha->addr);
	}

	/* looking for addresses to delete from slaves' list */
	netdev_hw_addr_list_for_each(ha, &bond->mc_list) {
		found = bond_addr_in_mc_list(ha->addr, &bond_dev->mc,
					     bond_dev->addr_len);
		if (!found)
			bond_mc_del(bond, ha->addr);
	}

	/* save master's multicast list */
	__hw_addr_flush(&bond->mc_list);
	__hw_addr_add_multiple(&bond->mc_list, &bond_dev->mc,
			       bond_dev->addr_len, NETDEV_HW_ADDR_T_MULTICAST);

	read_unlock(&bond->lock);
}

static int bond_neigh_init(struct neighbour *n)
{
	struct bonding *bond = netdev_priv(n->dev);
	struct slave *slave = bond->first_slave;
	const struct net_device_ops *slave_ops;
	struct neigh_parms parms;
	int ret;

	if (!slave)
		return 0;

	slave_ops = slave->dev->netdev_ops;

	if (!slave_ops->ndo_neigh_setup)
		return 0;

	parms.neigh_setup = NULL;
	parms.neigh_cleanup = NULL;
	ret = slave_ops->ndo_neigh_setup(slave->dev, &parms);
	if (ret)
		return ret;

	/*
	 * Assign slave's neigh_cleanup to neighbour in case cleanup is called
	 * after the last slave has been detached.  Assumes that all slaves
	 * utilize the same neigh_cleanup (true at this writing as only user
	 * is ipoib).
	 */
	n->parms->neigh_cleanup = parms.neigh_cleanup;

	if (!parms.neigh_setup)
		return 0;

	return parms.neigh_setup(n);
}

/*
 * The bonding ndo_neigh_setup is called at init time beofre any
 * slave exists. So we must declare proxy setup function which will
 * be used at run time to resolve the actual slave neigh param setup.
 */
static int bond_neigh_setup(struct net_device *dev,
			    struct neigh_parms *parms)
{
	parms->neigh_setup   = bond_neigh_init;

	return 0;
}

/*
 * Change the MTU of all of a master's slaves to match the master
 */
static int bond_change_mtu(struct net_device *bond_dev, int new_mtu)
{
	struct bonding *bond = netdev_priv(bond_dev);
	struct slave *slave, *stop_at;
	int res = 0;
	int i;

	pr_debug("bond=%p, name=%s, new_mtu=%d\n", bond,
		 (bond_dev ? bond_dev->name : "None"), new_mtu);

	/* Can't hold bond->lock with bh disabled here since
	 * some base drivers panic. On the other hand we can't
	 * hold bond->lock without bh disabled because we'll
	 * deadlock. The only solution is to rely on the fact
	 * that we're under rtnl_lock here, and the slaves
	 * list won't change. This doesn't solve the problem
	 * of setting the slave's MTU while it is
	 * transmitting, but the assumption is that the base
	 * driver can handle that.
	 *
	 * TODO: figure out a way to safely iterate the slaves
	 * list, but without holding a lock around the actual
	 * call to the base driver.
	 */

	bond_for_each_slave(bond, slave, i) {
		pr_debug("s %p s->p %p c_m %p\n",
			 slave,
			 slave->prev,
			 slave->dev->netdev_ops->ndo_change_mtu);

		res = dev_set_mtu(slave->dev, new_mtu);

		if (res) {
			/* If we failed to set the slave's mtu to the new value
			 * we must abort the operation even in ACTIVE_BACKUP
			 * mode, because if we allow the backup slaves to have
			 * different mtu values than the active slave we'll
			 * need to change their mtu when doing a failover. That
			 * means changing their mtu from timer context, which
			 * is probably not a good idea.
			 */
			pr_debug("err %d %s\n", res, slave->dev->name);
			goto unwind;
		}
	}

	bond_dev->mtu = new_mtu;

	return 0;

unwind:
	/* unwind from head to the slave that failed */
	stop_at = slave;
	bond_for_each_slave_from_to(bond, slave, i, bond->first_slave, stop_at) {
		int tmp_res;

		tmp_res = dev_set_mtu(slave->dev, bond_dev->mtu);
		if (tmp_res) {
			pr_debug("unwind err %d dev %s\n",
				 tmp_res, slave->dev->name);
		}
	}

	return res;
}

/*
 * Change HW address
 *
 * Note that many devices must be down to change the HW address, and
 * downing the master releases all slaves.  We can make bonds full of
 * bonding devices to test this, however.
 */
static int bond_set_mac_address(struct net_device *bond_dev, void *addr)
{
	struct bonding *bond = netdev_priv(bond_dev);
	struct sockaddr *sa = addr, tmp_sa;
	struct slave *slave, *stop_at;
	int res = 0;
	int i;

	if (bond->params.mode == BOND_MODE_ALB)
		return bond_alb_set_mac_address(bond_dev, addr);


	pr_debug("bond=%p, name=%s\n",
		 bond, bond_dev ? bond_dev->name : "None");

	/*
	 * If fail_over_mac is set to active, do nothing and return
	 * success.  Returning an error causes ifenslave to fail.
	 */
	if (bond->params.fail_over_mac == BOND_FOM_ACTIVE)
		return 0;

	if (!is_valid_ether_addr(sa->sa_data))
		return -EADDRNOTAVAIL;

	/* Can't hold bond->lock with bh disabled here since
	 * some base drivers panic. On the other hand we can't
	 * hold bond->lock without bh disabled because we'll
	 * deadlock. The only solution is to rely on the fact
	 * that we're under rtnl_lock here, and the slaves
	 * list won't change. This doesn't solve the problem
	 * of setting the slave's hw address while it is
	 * transmitting, but the assumption is that the base
	 * driver can handle that.
	 *
	 * TODO: figure out a way to safely iterate the slaves
	 * list, but without holding a lock around the actual
	 * call to the base driver.
	 */

	bond_for_each_slave(bond, slave, i) {
		const struct net_device_ops *slave_ops = slave->dev->netdev_ops;
		pr_debug("slave %p %s\n", slave, slave->dev->name);

		if (slave_ops->ndo_set_mac_address == NULL) {
			res = -EOPNOTSUPP;
			pr_debug("EOPNOTSUPP %s\n", slave->dev->name);
			goto unwind;
		}

		res = dev_set_mac_address(slave->dev, addr);
		if (res) {
			/* TODO: consider downing the slave
			 * and retry ?
			 * User should expect communications
			 * breakage anyway until ARP finish
			 * updating, so...
			 */
			pr_debug("err %d %s\n", res, slave->dev->name);
			goto unwind;
		}
	}

	/* success */
	memcpy(bond_dev->dev_addr, sa->sa_data, bond_dev->addr_len);
	return 0;

unwind:
	memcpy(tmp_sa.sa_data, bond_dev->dev_addr, bond_dev->addr_len);
	tmp_sa.sa_family = bond_dev->type;

	/* unwind from head to the slave that failed */
	stop_at = slave;
	bond_for_each_slave_from_to(bond, slave, i, bond->first_slave, stop_at) {
		int tmp_res;

		tmp_res = dev_set_mac_address(slave->dev, &tmp_sa);
		if (tmp_res) {
			pr_debug("unwind err %d dev %s\n",
				 tmp_res, slave->dev->name);
		}
	}

	return res;
}

static int bond_xmit_roundrobin(struct sk_buff *skb, struct net_device *bond_dev)
{
	struct bonding *bond = netdev_priv(bond_dev);
	struct slave *slave, *start_at;
	int i, slave_no, res = 1;
	struct iphdr *iph = ip_hdr(skb);

	/*
	 * Start with the curr_active_slave that joined the bond as the
	 * default for sending IGMP traffic.  For failover purposes one
	 * needs to maintain some consistency for the interface that will
	 * send the join/membership reports.  The curr_active_slave found
	 * will send all of this type of traffic.
	 */
	if ((iph->protocol == IPPROTO_IGMP) &&
	    (skb->protocol == htons(ETH_P_IP))) {

		read_lock(&bond->curr_slave_lock);
		slave = bond->curr_active_slave;
		read_unlock(&bond->curr_slave_lock);

		if (!slave)
			goto out;
	} else {
		/*
		 * Concurrent TX may collide on rr_tx_counter; we accept
		 * that as being rare enough not to justify using an
		 * atomic op here.
		 */
		slave_no = bond->rr_tx_counter++ % bond->slave_cnt;

		bond_for_each_slave(bond, slave, i) {
			slave_no--;
			if (slave_no < 0)
				break;
		}
	}

	start_at = slave;
	bond_for_each_slave_from(bond, slave, i, start_at) {
		if (IS_UP(slave->dev) &&
		    (slave->link == BOND_LINK_UP) &&
		    bond_is_active_slave(slave)) {
			res = bond_dev_queue_xmit(bond, skb, slave->dev);
			break;
		}
	}

out:
	if (res) {
		/* no suitable interface, frame not sent */
		kfree_skb(skb);
	}

	return NETDEV_TX_OK;
}


/*
 * in active-backup mode, we know that bond->curr_active_slave is always valid if
 * the bond has a usable interface.
 */
static int bond_xmit_activebackup(struct sk_buff *skb, struct net_device *bond_dev)
{
	struct bonding *bond = netdev_priv(bond_dev);
	int res = 1;

	read_lock(&bond->curr_slave_lock);

	if (bond->curr_active_slave)
		res = bond_dev_queue_xmit(bond, skb,
			bond->curr_active_slave->dev);

	read_unlock(&bond->curr_slave_lock);

	if (res)
		/* no suitable interface, frame not sent */
		kfree_skb(skb);

	return NETDEV_TX_OK;
}

/*
 * In bond_xmit_xor() , we determine the output device by using a pre-
 * determined xmit_hash_policy(), If the selected device is not enabled,
 * find the next active slave.
 */
static int bond_xmit_xor(struct sk_buff *skb, struct net_device *bond_dev)
{
	struct bonding *bond = netdev_priv(bond_dev);
	struct slave *slave, *start_at;
	int slave_no;
	int i;
	int res = 1;

	slave_no = bond->xmit_hash_policy(skb, bond->slave_cnt);

	bond_for_each_slave(bond, slave, i) {
		slave_no--;
		if (slave_no < 0)
			break;
	}

	start_at = slave;

	bond_for_each_slave_from(bond, slave, i, start_at) {
		if (IS_UP(slave->dev) &&
		    (slave->link == BOND_LINK_UP) &&
		    bond_is_active_slave(slave)) {
			res = bond_dev_queue_xmit(bond, skb, slave->dev);
			break;
		}
	}

	if (res) {
		/* no suitable interface, frame not sent */
		kfree_skb(skb);
	}

	return NETDEV_TX_OK;
}

/*
 * in broadcast mode, we send everything to all usable interfaces.
 */
static int bond_xmit_broadcast(struct sk_buff *skb, struct net_device *bond_dev)
{
	struct bonding *bond = netdev_priv(bond_dev);
	struct slave *slave, *start_at;
	struct net_device *tx_dev = NULL;
	int i;
	int res = 1;

	read_lock(&bond->curr_slave_lock);
	start_at = bond->curr_active_slave;
	read_unlock(&bond->curr_slave_lock);

	if (!start_at)
		goto out;

	bond_for_each_slave_from(bond, slave, i, start_at) {
		if (IS_UP(slave->dev) &&
		    (slave->link == BOND_LINK_UP) &&
		    bond_is_active_slave(slave)) {
			if (tx_dev) {
				struct sk_buff *skb2 = skb_clone(skb, GFP_ATOMIC);
				if (!skb2) {
					pr_err("%s: Error: bond_xmit_broadcast(): skb_clone() failed\n",
					       bond_dev->name);
					continue;
				}

				res = bond_dev_queue_xmit(bond, skb2, tx_dev);
				if (res) {
					kfree_skb(skb2);
					continue;
				}
			}
			tx_dev = slave->dev;
		}
	}

	if (tx_dev)
		res = bond_dev_queue_xmit(bond, skb, tx_dev);

out:
	if (res)
		/* no suitable interface, frame not sent */
		kfree_skb(skb);

	/* frame sent to all suitable interfaces */
	return NETDEV_TX_OK;
}

/*------------------------- Device initialization ---------------------------*/

static void bond_set_xmit_hash_policy(struct bonding *bond)
{
	switch (bond->params.xmit_policy) {
	case BOND_XMIT_POLICY_LAYER23:
		bond->xmit_hash_policy = bond_xmit_hash_policy_l23;
		break;
	case BOND_XMIT_POLICY_LAYER34:
		bond->xmit_hash_policy = bond_xmit_hash_policy_l34;
		break;
	case BOND_XMIT_POLICY_LAYER2:
	default:
		bond->xmit_hash_policy = bond_xmit_hash_policy_l2;
		break;
	}
}

/*
 * Lookup the slave that corresponds to a qid
 */
static inline int bond_slave_override(struct bonding *bond,
				      struct sk_buff *skb)
{
	int i, res = 1;
	struct slave *slave = NULL;
	struct slave *check_slave;

	if (!skb->queue_mapping)
		return 1;

	/* Find out if any slaves have the same mapping as this skb. */
	bond_for_each_slave(bond, check_slave, i) {
		if (check_slave->queue_id == skb->queue_mapping) {
			slave = check_slave;
			break;
		}
	}

	/* If the slave isn't UP, use default transmit policy. */
	if (slave && slave->queue_id && IS_UP(slave->dev) &&
	    (slave->link == BOND_LINK_UP)) {
		res = bond_dev_queue_xmit(bond, skb, slave->dev);
	}

	return res;
}


static u16 bond_select_queue(struct net_device *dev, struct sk_buff *skb)
{
	/*
	 * This helper function exists to help dev_pick_tx get the correct
	 * destination queue.  Using a helper function skips a call to
	 * skb_tx_hash and will put the skbs in the queue we expect on their
	 * way down to the bonding driver.
	 */
	u16 txq = skb_rx_queue_recorded(skb) ? skb_get_rx_queue(skb) : 0;

	/*
	 * Save the original txq to restore before passing to the driver
	 */
	qdisc_skb_cb(skb)->slave_dev_queue_mapping = skb->queue_mapping;

	if (unlikely(txq >= dev->real_num_tx_queues)) {
		do {
			txq -= dev->real_num_tx_queues;
		} while (txq >= dev->real_num_tx_queues);
	}
	return txq;
}

static netdev_tx_t __bond_start_xmit(struct sk_buff *skb, struct net_device *dev)
{
	struct bonding *bond = netdev_priv(dev);

	if (TX_QUEUE_OVERRIDE(bond->params.mode)) {
		if (!bond_slave_override(bond, skb))
			return NETDEV_TX_OK;
	}

	switch (bond->params.mode) {
	case BOND_MODE_ROUNDROBIN:
		return bond_xmit_roundrobin(skb, dev);
	case BOND_MODE_ACTIVEBACKUP:
		return bond_xmit_activebackup(skb, dev);
	case BOND_MODE_XOR:
		return bond_xmit_xor(skb, dev);
	case BOND_MODE_BROADCAST:
		return bond_xmit_broadcast(skb, dev);
	case BOND_MODE_8023AD:
		return bond_3ad_xmit_xor(skb, dev);
	case BOND_MODE_ALB:
	case BOND_MODE_TLB:
		return bond_alb_xmit(skb, dev);
	default:
		/* Should never happen, mode already checked */
		pr_err("%s: Error: Unknown bonding mode %d\n",
		       dev->name, bond->params.mode);
		WARN_ON_ONCE(1);
		kfree_skb(skb);
		return NETDEV_TX_OK;
	}
}

static netdev_tx_t bond_start_xmit(struct sk_buff *skb, struct net_device *dev)
{
	struct bonding *bond = netdev_priv(dev);
	netdev_tx_t ret = NETDEV_TX_OK;

	/*
	 * If we risk deadlock from transmitting this in the
	 * netpoll path, tell netpoll to queue the frame for later tx
	 */
	if (is_netpoll_tx_blocked(dev))
		return NETDEV_TX_BUSY;

	read_lock(&bond->lock);

	if (bond->slave_cnt)
		ret = __bond_start_xmit(skb, dev);
	else
		kfree_skb(skb);

	read_unlock(&bond->lock);

	return ret;
}

/*
 * set bond mode specific net device operations
 */
void bond_set_mode_ops(struct bonding *bond, int mode)
{
	struct net_device *bond_dev = bond->dev;

	switch (mode) {
	case BOND_MODE_ROUNDROBIN:
		break;
	case BOND_MODE_ACTIVEBACKUP:
		break;
	case BOND_MODE_XOR:
		bond_set_xmit_hash_policy(bond);
		break;
	case BOND_MODE_BROADCAST:
		break;
	case BOND_MODE_8023AD:
		bond_set_xmit_hash_policy(bond);
		break;
	case BOND_MODE_ALB:
		/* FALLTHRU */
	case BOND_MODE_TLB:
		break;
	default:
		/* Should never happen, mode already checked */
		pr_err("%s: Error: Unknown bonding mode %d\n",
		       bond_dev->name, mode);
		break;
	}
}

static void bond_ethtool_get_drvinfo(struct net_device *bond_dev,
				     struct ethtool_drvinfo *drvinfo)
{
	strlcpy(drvinfo->driver, DRV_NAME, sizeof(drvinfo->driver));
	strlcpy(drvinfo->version, DRV_VERSION, sizeof(drvinfo->version));
	snprintf(drvinfo->fw_version, sizeof(drvinfo->fw_version), "%d",
		 BOND_ABI_VERSION);
}

static const struct ethtool_ops bond_ethtool_ops = {
	.get_drvinfo		= bond_ethtool_get_drvinfo,
	.get_link		= ethtool_op_get_link,
};

static const struct net_device_ops bond_netdev_ops = {
	.ndo_init		= bond_init,
	.ndo_uninit		= bond_uninit,
	.ndo_open		= bond_open,
	.ndo_stop		= bond_close,
	.ndo_start_xmit		= bond_start_xmit,
	.ndo_select_queue	= bond_select_queue,
	.ndo_get_stats64	= bond_get_stats,
	.ndo_do_ioctl		= bond_do_ioctl,
	.ndo_change_rx_flags	= bond_change_rx_flags,
	.ndo_set_rx_mode	= bond_set_multicast_list,
	.ndo_change_mtu		= bond_change_mtu,
	.ndo_set_mac_address	= bond_set_mac_address,
	.ndo_neigh_setup	= bond_neigh_setup,
	.ndo_vlan_rx_add_vid	= bond_vlan_rx_add_vid,
	.ndo_vlan_rx_kill_vid	= bond_vlan_rx_kill_vid,
#ifdef CONFIG_NET_POLL_CONTROLLER
	.ndo_netpoll_setup	= bond_netpoll_setup,
	.ndo_netpoll_cleanup	= bond_netpoll_cleanup,
	.ndo_poll_controller	= bond_poll_controller,
#endif
	.ndo_add_slave		= bond_enslave,
	.ndo_del_slave		= bond_release,
	.ndo_fix_features	= bond_fix_features,
};

static const struct device_type bond_type = {
	.name = "bond",
};

static void bond_destructor(struct net_device *bond_dev)
{
	struct bonding *bond = netdev_priv(bond_dev);
	if (bond->wq)
		destroy_workqueue(bond->wq);
	free_netdev(bond_dev);
}

static void bond_setup(struct net_device *bond_dev)
{
	struct bonding *bond = netdev_priv(bond_dev);

	/* initialize rwlocks */
	rwlock_init(&bond->lock);
	rwlock_init(&bond->curr_slave_lock);

	bond->params = bonding_defaults;

	/* Initialize pointers */
	bond->dev = bond_dev;
	INIT_LIST_HEAD(&bond->vlan_list);

	/* Initialize the device entry points */
	ether_setup(bond_dev);
	bond_dev->netdev_ops = &bond_netdev_ops;
	bond_dev->ethtool_ops = &bond_ethtool_ops;
	bond_set_mode_ops(bond, bond->params.mode);

	bond_dev->destructor = bond_destructor;

	SET_NETDEV_DEVTYPE(bond_dev, &bond_type);

	/* Initialize the device options */
	bond_dev->tx_queue_len = 0;
	bond_dev->flags |= IFF_MASTER|IFF_MULTICAST;
	bond_dev->priv_flags |= IFF_BONDING;
	bond_dev->priv_flags &= ~(IFF_XMIT_DST_RELEASE | IFF_TX_SKB_SHARING);

	/* At first, we block adding VLANs. That's the only way to
	 * prevent problems that occur when adding VLANs over an
	 * empty bond. The block will be removed once non-challenged
	 * slaves are enslaved.
	 */
	bond_dev->features |= NETIF_F_VLAN_CHALLENGED;

	/* don't acquire bond device's netif_tx_lock when
	 * transmitting */
	bond_dev->features |= NETIF_F_LLTX;

	/* By default, we declare the bond to be fully
	 * VLAN hardware accelerated capable. Special
	 * care is taken in the various xmit functions
	 * when there are slaves that are not hw accel
	 * capable
	 */

	bond_dev->hw_features = BOND_VLAN_FEATURES |
				NETIF_F_HW_VLAN_TX |
				NETIF_F_HW_VLAN_RX |
				NETIF_F_HW_VLAN_FILTER;

	bond_dev->hw_features &= ~(NETIF_F_ALL_CSUM & ~NETIF_F_HW_CSUM);
	bond_dev->features |= bond_dev->hw_features;
}

/*
* Destroy a bonding device.
* Must be under rtnl_lock when this function is called.
*/
static void bond_uninit(struct net_device *bond_dev)
{
	struct bonding *bond = netdev_priv(bond_dev);
	struct vlan_entry *vlan, *tmp;

	bond_netpoll_cleanup(bond_dev);

	/* Release the bonded slaves */
	while (bond->first_slave != NULL)
		__bond_release_one(bond_dev, bond->first_slave->dev, true);
	pr_info("%s: released all slaves\n", bond_dev->name);

	list_del(&bond->bond_list);

	bond_debug_unregister(bond);

	__hw_addr_flush(&bond->mc_list);

	list_for_each_entry_safe(vlan, tmp, &bond->vlan_list, vlan_list) {
		list_del(&vlan->vlan_list);
		kfree(vlan);
	}
}

/*------------------------- Module initialization ---------------------------*/

/*
 * Convert string input module parms.  Accept either the
 * number of the mode or its string name.  A bit complicated because
 * some mode names are substrings of other names, and calls from sysfs
 * may have whitespace in the name (trailing newlines, for example).
 */
int bond_parse_parm(const char *buf, const struct bond_parm_tbl *tbl)
{
	int modeint = -1, i, rv;
	char *p, modestr[BOND_MAX_MODENAME_LEN + 1] = { 0, };

	for (p = (char *)buf; *p; p++)
		if (!(isdigit(*p) || isspace(*p)))
			break;

	if (*p)
		rv = sscanf(buf, "%20s", modestr);
	else
		rv = sscanf(buf, "%d", &modeint);

	if (!rv)
		return -1;

	for (i = 0; tbl[i].modename; i++) {
		if (modeint == tbl[i].mode)
			return tbl[i].mode;
		if (strcmp(modestr, tbl[i].modename) == 0)
			return tbl[i].mode;
	}

	return -1;
}

static int bond_check_params(struct bond_params *params)
{
	int arp_validate_value, fail_over_mac_value, primary_reselect_value;

	/*
	 * Convert string parameters.
	 */
	if (mode) {
		bond_mode = bond_parse_parm(mode, bond_mode_tbl);
		if (bond_mode == -1) {
			pr_err("Error: Invalid bonding mode \"%s\"\n",
			       mode == NULL ? "NULL" : mode);
			return -EINVAL;
		}
	}

	if (xmit_hash_policy) {
		if ((bond_mode != BOND_MODE_XOR) &&
		    (bond_mode != BOND_MODE_8023AD)) {
			pr_info("xmit_hash_policy param is irrelevant in mode %s\n",
			       bond_mode_name(bond_mode));
		} else {
			xmit_hashtype = bond_parse_parm(xmit_hash_policy,
							xmit_hashtype_tbl);
			if (xmit_hashtype == -1) {
				pr_err("Error: Invalid xmit_hash_policy \"%s\"\n",
				       xmit_hash_policy == NULL ? "NULL" :
				       xmit_hash_policy);
				return -EINVAL;
			}
		}
	}

	if (lacp_rate) {
		if (bond_mode != BOND_MODE_8023AD) {
			pr_info("lacp_rate param is irrelevant in mode %s\n",
				bond_mode_name(bond_mode));
		} else {
			lacp_fast = bond_parse_parm(lacp_rate, bond_lacp_tbl);
			if (lacp_fast == -1) {
				pr_err("Error: Invalid lacp rate \"%s\"\n",
				       lacp_rate == NULL ? "NULL" : lacp_rate);
				return -EINVAL;
			}
		}
	}

	if (ad_select) {
		params->ad_select = bond_parse_parm(ad_select, ad_select_tbl);
		if (params->ad_select == -1) {
			pr_err("Error: Invalid ad_select \"%s\"\n",
			       ad_select == NULL ? "NULL" : ad_select);
			return -EINVAL;
		}

		if (bond_mode != BOND_MODE_8023AD) {
			pr_warning("ad_select param only affects 802.3ad mode\n");
		}
	} else {
		params->ad_select = BOND_AD_STABLE;
	}

	if (max_bonds < 0) {
		pr_warning("Warning: max_bonds (%d) not in range %d-%d, so it was reset to BOND_DEFAULT_MAX_BONDS (%d)\n",
			   max_bonds, 0, INT_MAX, BOND_DEFAULT_MAX_BONDS);
		max_bonds = BOND_DEFAULT_MAX_BONDS;
	}

	if (miimon < 0) {
		pr_warning("Warning: miimon module parameter (%d), not in range 0-%d, so it was reset to %d\n",
			   miimon, INT_MAX, BOND_LINK_MON_INTERV);
		miimon = BOND_LINK_MON_INTERV;
	}

	if (updelay < 0) {
		pr_warning("Warning: updelay module parameter (%d), not in range 0-%d, so it was reset to 0\n",
			   updelay, INT_MAX);
		updelay = 0;
	}

	if (downdelay < 0) {
		pr_warning("Warning: downdelay module parameter (%d), not in range 0-%d, so it was reset to 0\n",
			   downdelay, INT_MAX);
		downdelay = 0;
	}

	if ((use_carrier != 0) && (use_carrier != 1)) {
		pr_warning("Warning: use_carrier module parameter (%d), not of valid value (0/1), so it was set to 1\n",
			   use_carrier);
		use_carrier = 1;
	}

	if (num_peer_notif < 0 || num_peer_notif > 255) {
		pr_warning("Warning: num_grat_arp/num_unsol_na (%d) not in range 0-255 so it was reset to 1\n",
			   num_peer_notif);
		num_peer_notif = 1;
	}

	/* reset values for 802.3ad */
	if (bond_mode == BOND_MODE_8023AD) {
		if (!miimon) {
			pr_warning("Warning: miimon must be specified, otherwise bonding will not detect link failure, speed and duplex which are essential for 802.3ad operation\n");
			pr_warning("Forcing miimon to 100msec\n");
			miimon = 100;
		}
	}

	if (tx_queues < 1 || tx_queues > 255) {
		pr_warning("Warning: tx_queues (%d) should be between "
			   "1 and 255, resetting to %d\n",
			   tx_queues, BOND_DEFAULT_TX_QUEUES);
		tx_queues = BOND_DEFAULT_TX_QUEUES;
	}

	if ((all_slaves_active != 0) && (all_slaves_active != 1)) {
		pr_warning("Warning: all_slaves_active module parameter (%d), "
			   "not of valid value (0/1), so it was set to "
			   "0\n", all_slaves_active);
		all_slaves_active = 0;
	}

	if (resend_igmp < 0 || resend_igmp > 255) {
		pr_warning("Warning: resend_igmp (%d) should be between "
			   "0 and 255, resetting to %d\n",
			   resend_igmp, BOND_DEFAULT_RESEND_IGMP);
		resend_igmp = BOND_DEFAULT_RESEND_IGMP;
	}

	/* reset values for TLB/ALB */
	if ((bond_mode == BOND_MODE_TLB) ||
	    (bond_mode == BOND_MODE_ALB)) {
		if (!miimon) {
			pr_warning("Warning: miimon must be specified, otherwise bonding will not detect link failure and link speed which are essential for TLB/ALB load balancing\n");
			pr_warning("Forcing miimon to 100msec\n");
			miimon = 100;
		}
	}

	if (bond_mode == BOND_MODE_ALB) {
		pr_notice("In ALB mode you might experience client disconnections upon reconnection of a link if the bonding module updelay parameter (%d msec) is incompatible with the forwarding delay time of the switch\n",
			  updelay);
	}

	if (!miimon) {
		if (updelay || downdelay) {
			/* just warn the user the up/down delay will have
			 * no effect since miimon is zero...
			 */
			pr_warning("Warning: miimon module parameter not set and updelay (%d) or downdelay (%d) module parameter is set; updelay and downdelay have no effect unless miimon is set\n",
				   updelay, downdelay);
		}
	} else {
		/* don't allow arp monitoring */
		if (arp_interval) {
			pr_warning("Warning: miimon (%d) and arp_interval (%d) can't be used simultaneously, disabling ARP monitoring\n",
				   miimon, arp_interval);
			arp_interval = 0;
		}

		if ((updelay % miimon) != 0) {
			pr_warning("Warning: updelay (%d) is not a multiple of miimon (%d), updelay rounded to %d ms\n",
				   updelay, miimon,
				   (updelay / miimon) * miimon);
		}

		updelay /= miimon;

		if ((downdelay % miimon) != 0) {
			pr_warning("Warning: downdelay (%d) is not a multiple of miimon (%d), downdelay rounded to %d ms\n",
				   downdelay, miimon,
				   (downdelay / miimon) * miimon);
		}

		downdelay /= miimon;
	}

	if (arp_interval < 0) {
		pr_warning("Warning: arp_interval module parameter (%d) , not in range 0-%d, so it was reset to %d\n",
			   arp_interval, INT_MAX, BOND_LINK_ARP_INTERV);
		arp_interval = BOND_LINK_ARP_INTERV;
	}

	for (arp_ip_count = 0;
	     (arp_ip_count < BOND_MAX_ARP_TARGETS) && arp_ip_target[arp_ip_count];
	     arp_ip_count++) {
		/* not complete check, but should be good enough to
		   catch mistakes */
		__be32 ip = in_aton(arp_ip_target[arp_ip_count]);
		if (!isdigit(arp_ip_target[arp_ip_count][0]) ||
		    ip == 0 || ip == htonl(INADDR_BROADCAST)) {
			pr_warning("Warning: bad arp_ip_target module parameter (%s), ARP monitoring will not be performed\n",
				   arp_ip_target[arp_ip_count]);
			arp_interval = 0;
		} else {
			arp_target[arp_ip_count] = ip;
		}
	}

	if (arp_interval && !arp_ip_count) {
		/* don't allow arping if no arp_ip_target given... */
		pr_warning("Warning: arp_interval module parameter (%d) specified without providing an arp_ip_target parameter, arp_interval was reset to 0\n",
			   arp_interval);
		arp_interval = 0;
	}

	if (arp_validate) {
		if (bond_mode != BOND_MODE_ACTIVEBACKUP) {
			pr_err("arp_validate only supported in active-backup mode\n");
			return -EINVAL;
		}
		if (!arp_interval) {
			pr_err("arp_validate requires arp_interval\n");
			return -EINVAL;
		}

		arp_validate_value = bond_parse_parm(arp_validate,
						     arp_validate_tbl);
		if (arp_validate_value == -1) {
			pr_err("Error: invalid arp_validate \"%s\"\n",
			       arp_validate == NULL ? "NULL" : arp_validate);
			return -EINVAL;
		}
	} else
		arp_validate_value = 0;

	if (miimon) {
		pr_info("MII link monitoring set to %d ms\n", miimon);
	} else if (arp_interval) {
		int i;

		pr_info("ARP monitoring set to %d ms, validate %s, with %d target(s):",
			arp_interval,
			arp_validate_tbl[arp_validate_value].modename,
			arp_ip_count);

		for (i = 0; i < arp_ip_count; i++)
			pr_info(" %s", arp_ip_target[i]);

		pr_info("\n");

	} else if (max_bonds) {
		/* miimon and arp_interval not set, we need one so things
		 * work as expected, see bonding.txt for details
		 */
		pr_debug("Warning: either miimon or arp_interval and arp_ip_target module parameters must be specified, otherwise bonding will not detect link failures! see bonding.txt for details.\n");
	}

	if (primary && !USES_PRIMARY(bond_mode)) {
		/* currently, using a primary only makes sense
		 * in active backup, TLB or ALB modes
		 */
		pr_warning("Warning: %s primary device specified but has no effect in %s mode\n",
			   primary, bond_mode_name(bond_mode));
		primary = NULL;
	}

	if (primary && primary_reselect) {
		primary_reselect_value = bond_parse_parm(primary_reselect,
							 pri_reselect_tbl);
		if (primary_reselect_value == -1) {
			pr_err("Error: Invalid primary_reselect \"%s\"\n",
			       primary_reselect ==
					NULL ? "NULL" : primary_reselect);
			return -EINVAL;
		}
	} else {
		primary_reselect_value = BOND_PRI_RESELECT_ALWAYS;
	}

	if (fail_over_mac) {
		fail_over_mac_value = bond_parse_parm(fail_over_mac,
						      fail_over_mac_tbl);
		if (fail_over_mac_value == -1) {
			pr_err("Error: invalid fail_over_mac \"%s\"\n",
			       arp_validate == NULL ? "NULL" : arp_validate);
			return -EINVAL;
		}

		if (bond_mode != BOND_MODE_ACTIVEBACKUP)
			pr_warning("Warning: fail_over_mac only affects active-backup mode.\n");
	} else {
		fail_over_mac_value = BOND_FOM_NONE;
	}

	/* fill params struct with the proper values */
	params->mode = bond_mode;
	params->xmit_policy = xmit_hashtype;
	params->miimon = miimon;
	params->num_peer_notif = num_peer_notif;
	params->arp_interval = arp_interval;
	params->arp_validate = arp_validate_value;
	params->updelay = updelay;
	params->downdelay = downdelay;
	params->use_carrier = use_carrier;
	params->lacp_fast = lacp_fast;
	params->primary[0] = 0;
	params->primary_reselect = primary_reselect_value;
	params->fail_over_mac = fail_over_mac_value;
	params->tx_queues = tx_queues;
	params->all_slaves_active = all_slaves_active;
	params->resend_igmp = resend_igmp;
	params->min_links = min_links;

	if (primary) {
		strncpy(params->primary, primary, IFNAMSIZ);
		params->primary[IFNAMSIZ - 1] = 0;
	}

	memcpy(params->arp_targets, arp_target, sizeof(arp_target));

	return 0;
}

static struct lock_class_key bonding_netdev_xmit_lock_key;
static struct lock_class_key bonding_netdev_addr_lock_key;
static struct lock_class_key bonding_tx_busylock_key;

static void bond_set_lockdep_class_one(struct net_device *dev,
				       struct netdev_queue *txq,
				       void *_unused)
{
	lockdep_set_class(&txq->_xmit_lock,
			  &bonding_netdev_xmit_lock_key);
}

static void bond_set_lockdep_class(struct net_device *dev)
{
	lockdep_set_class(&dev->addr_list_lock,
			  &bonding_netdev_addr_lock_key);
	netdev_for_each_tx_queue(dev, bond_set_lockdep_class_one, NULL);
	dev->qdisc_tx_busylock = &bonding_tx_busylock_key;
}

/*
 * Called from registration process
 */
static int bond_init(struct net_device *bond_dev)
{
	struct bonding *bond = netdev_priv(bond_dev);
	struct bond_net *bn = net_generic(dev_net(bond_dev), bond_net_id);
	struct alb_bond_info *bond_info = &(BOND_ALB_INFO(bond));

	pr_debug("Begin bond_init for %s\n", bond_dev->name);

	/*
	 * Initialize locks that may be required during
	 * en/deslave operations.  All of the bond_open work
	 * (of which this is part) should really be moved to
	 * a phase prior to dev_open
	 */
	spin_lock_init(&(bond_info->tx_hashtbl_lock));
	spin_lock_init(&(bond_info->rx_hashtbl_lock));

	bond->wq = create_singlethread_workqueue(bond_dev->name);
	if (!bond->wq)
		return -ENOMEM;

	bond_set_lockdep_class(bond_dev);

	list_add_tail(&bond->bond_list, &bn->dev_list);

	bond_prepare_sysfs_group(bond);

	bond_debug_register(bond);

	/* Ensure valid dev_addr */
	if (is_zero_ether_addr(bond_dev->dev_addr) &&
	    bond_dev->addr_assign_type == NET_ADDR_PERM) {
		eth_hw_addr_random(bond_dev);
		bond->dev_addr_from_first = true;
	}

	__hw_addr_init(&bond->mc_list);
	return 0;
}

static int bond_validate(struct nlattr *tb[], struct nlattr *data[])
{
	if (tb[IFLA_ADDRESS]) {
		if (nla_len(tb[IFLA_ADDRESS]) != ETH_ALEN)
			return -EINVAL;
		if (!is_valid_ether_addr(nla_data(tb[IFLA_ADDRESS])))
			return -EADDRNOTAVAIL;
	}
	return 0;
}

static unsigned int bond_get_num_tx_queues(void)
{
	return tx_queues;
}

static struct rtnl_link_ops bond_link_ops __read_mostly = {
	.kind			= "bond",
	.priv_size		= sizeof(struct bonding),
	.setup			= bond_setup,
	.validate		= bond_validate,
	.get_num_tx_queues	= bond_get_num_tx_queues,
	.get_num_rx_queues	= bond_get_num_tx_queues, /* Use the same number
							     as for TX queues */
};

/* Create a new bond based on the specified name and bonding parameters.
 * If name is NULL, obtain a suitable "bond%d" name for us.
 * Caller must NOT hold rtnl_lock; we need to release it here before we
 * set up our sysfs entries.
 */
int bond_create(struct net *net, const char *name)
{
	struct net_device *bond_dev;
	int res;

	rtnl_lock();

	bond_dev = alloc_netdev_mq(sizeof(struct bonding),
				   name ? name : "bond%d",
				   bond_setup, tx_queues);
	if (!bond_dev) {
		pr_err("%s: eek! can't alloc netdev!\n", name);
		rtnl_unlock();
		return -ENOMEM;
	}

	dev_net_set(bond_dev, net);
	bond_dev->rtnl_link_ops = &bond_link_ops;

	res = register_netdevice(bond_dev);

	netif_carrier_off(bond_dev);

	rtnl_unlock();
	if (res < 0)
		bond_destructor(bond_dev);
	return res;
}

static int __net_init bond_net_init(struct net *net)
{
	struct bond_net *bn = net_generic(net, bond_net_id);

	bn->net = net;
	INIT_LIST_HEAD(&bn->dev_list);

	bond_create_proc_dir(bn);
	bond_create_sysfs(bn);
	
	return 0;
}

static void __net_exit bond_net_exit(struct net *net)
{
	struct bond_net *bn = net_generic(net, bond_net_id);

	bond_destroy_sysfs(bn);
	bond_destroy_proc_dir(bn);
}

static struct pernet_operations bond_net_ops = {
	.init = bond_net_init,
	.exit = bond_net_exit,
	.id   = &bond_net_id,
	.size = sizeof(struct bond_net),
};

static int __init bonding_init(void)
{
	int i;
	int res;

	pr_info("%s", bond_version);

	res = bond_check_params(&bonding_defaults);
	if (res)
		goto out;

	res = register_pernet_subsys(&bond_net_ops);
	if (res)
		goto out;

	res = rtnl_link_register(&bond_link_ops);
	if (res)
		goto err_link;

	bond_create_debugfs();

	for (i = 0; i < max_bonds; i++) {
		res = bond_create(&init_net, NULL);
		if (res)
			goto err;
	}

	register_netdevice_notifier(&bond_netdev_notifier);
out:
	return res;
err:
	rtnl_link_unregister(&bond_link_ops);
err_link:
	unregister_pernet_subsys(&bond_net_ops);
	goto out;

}

static void __exit bonding_exit(void)
{
	unregister_netdevice_notifier(&bond_netdev_notifier);

	bond_destroy_debugfs();

	rtnl_link_unregister(&bond_link_ops);
	unregister_pernet_subsys(&bond_net_ops);

#ifdef CONFIG_NET_POLL_CONTROLLER
	/*
	 * Make sure we don't have an imbalance on our netpoll blocking
	 */
	WARN_ON(atomic_read(&netpoll_block_tx));
#endif
}

module_init(bonding_init);
module_exit(bonding_exit);
MODULE_LICENSE("GPL");
MODULE_VERSION(DRV_VERSION);
MODULE_DESCRIPTION(DRV_DESCRIPTION ", v" DRV_VERSION);
MODULE_AUTHOR("Thomas Davis, tadavis@lbl.gov and many others");
MODULE_ALIAS_RTNL_LINK("bond");<|MERGE_RESOLUTION|>--- conflicted
+++ resolved
@@ -1629,11 +1629,7 @@
 
 	/* If this is the first slave, then we need to set the master's hardware
 	 * address to be the same as the slave's. */
-<<<<<<< HEAD
-	if (bond->dev_addr_from_first)
-=======
 	if (bond->slave_cnt == 0 && bond->dev_addr_from_first)
->>>>>>> 9437a248
 		bond_set_dev_addr(bond->dev, slave_dev);
 
 	new_slave = kzalloc(sizeof(struct slave), GFP_KERNEL);
