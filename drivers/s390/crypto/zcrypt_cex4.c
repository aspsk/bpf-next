--- conflicted
+++ resolved
@@ -172,15 +172,9 @@
 	ep11_get_card_info(ac->id, &ci, zc->online);
 
 	if (ci.API_ord_nr > 0)
-<<<<<<< HEAD
-		return snprintf(buf, PAGE_SIZE, "%u\n", ci.API_ord_nr);
-	else
-		return snprintf(buf, PAGE_SIZE, "\n");
-=======
 		return scnprintf(buf, PAGE_SIZE, "%u\n", ci.API_ord_nr);
 	else
 		return scnprintf(buf, PAGE_SIZE, "\n");
->>>>>>> 04d5ce62
 }
 
 static struct device_attribute dev_attr_ep11_api_ordinalnr =
@@ -199,19 +193,11 @@
 	ep11_get_card_info(ac->id, &ci, zc->online);
 
 	if (ci.FW_version > 0)
-<<<<<<< HEAD
-		return snprintf(buf, PAGE_SIZE, "%d.%d\n",
-				(int)(ci.FW_version >> 8),
-				(int)(ci.FW_version & 0xFF));
-	else
-		return snprintf(buf, PAGE_SIZE, "\n");
-=======
 		return scnprintf(buf, PAGE_SIZE, "%d.%d\n",
 				 (int)(ci.FW_version >> 8),
 				 (int)(ci.FW_version & 0xFF));
 	else
 		return scnprintf(buf, PAGE_SIZE, "\n");
->>>>>>> 04d5ce62
 }
 
 static struct device_attribute dev_attr_ep11_fw_version =
@@ -230,15 +216,9 @@
 	ep11_get_card_info(ac->id, &ci, zc->online);
 
 	if (ci.serial[0])
-<<<<<<< HEAD
-		return snprintf(buf, PAGE_SIZE, "%16.16s\n", ci.serial);
-	else
-		return snprintf(buf, PAGE_SIZE, "\n");
-=======
 		return scnprintf(buf, PAGE_SIZE, "%16.16s\n", ci.serial);
 	else
 		return scnprintf(buf, PAGE_SIZE, "\n");
->>>>>>> 04d5ce62
 }
 
 static struct device_attribute dev_attr_ep11_serialnr =
@@ -273,19 +253,11 @@
 		if (ci.op_mode & (1 << ep11_op_modes[i].mode_bit)) {
 			if (n > 0)
 				buf[n++] = ' ';
-<<<<<<< HEAD
-			n += snprintf(buf + n, PAGE_SIZE - n,
-				      "%s", ep11_op_modes[i].mode_txt);
-		}
-	}
-	n += snprintf(buf + n, PAGE_SIZE - n, "\n");
-=======
 			n += scnprintf(buf + n, PAGE_SIZE - n,
 				       "%s", ep11_op_modes[i].mode_txt);
 		}
 	}
 	n += scnprintf(buf + n, PAGE_SIZE - n, "\n");
->>>>>>> 04d5ce62
 
 	return n;
 }
@@ -328,30 +300,6 @@
 				     &di);
 
 	if (di.cur_wk_state == '0') {
-<<<<<<< HEAD
-		n = snprintf(buf, PAGE_SIZE, "WK CUR: %s -\n",
-			     cwk_state[di.cur_wk_state - '0']);
-	} else if (di.cur_wk_state == '1') {
-		n = snprintf(buf, PAGE_SIZE, "WK CUR: %s 0x",
-			     cwk_state[di.cur_wk_state - '0']);
-		bin2hex(buf + n, di.cur_wkvp, sizeof(di.cur_wkvp));
-		n += 2 * sizeof(di.cur_wkvp);
-		n += snprintf(buf + n, PAGE_SIZE - n, "\n");
-	} else
-		n = snprintf(buf, PAGE_SIZE, "WK CUR: - -\n");
-
-	if (di.new_wk_state == '0') {
-		n += snprintf(buf + n, PAGE_SIZE - n, "WK NEW: %s -\n",
-			      nwk_state[di.new_wk_state - '0']);
-	} else if (di.new_wk_state >= '1' && di.new_wk_state <= '2') {
-		n += snprintf(buf + n, PAGE_SIZE - n, "WK NEW: %s 0x",
-			      nwk_state[di.new_wk_state - '0']);
-		bin2hex(buf + n, di.new_wkvp, sizeof(di.new_wkvp));
-		n += 2 * sizeof(di.new_wkvp);
-		n += snprintf(buf + n, PAGE_SIZE - n, "\n");
-	} else
-		n += snprintf(buf + n, PAGE_SIZE - n, "WK NEW: - -\n");
-=======
 		n = scnprintf(buf, PAGE_SIZE, "WK CUR: %s -\n",
 			      cwk_state[di.cur_wk_state - '0']);
 	} else if (di.cur_wk_state == '1') {
@@ -374,7 +322,6 @@
 		n += scnprintf(buf + n, PAGE_SIZE - n, "\n");
 	} else
 		n += scnprintf(buf + n, PAGE_SIZE - n, "WK NEW: - -\n");
->>>>>>> 04d5ce62
 
 	return n;
 }
@@ -401,19 +348,11 @@
 		if (di.op_mode & (1 << ep11_op_modes[i].mode_bit)) {
 			if (n > 0)
 				buf[n++] = ' ';
-<<<<<<< HEAD
-			n += snprintf(buf + n, PAGE_SIZE - n,
-				      "%s", ep11_op_modes[i].mode_txt);
-		}
-	}
-	n += snprintf(buf + n, PAGE_SIZE - n, "\n");
-=======
 			n += scnprintf(buf + n, PAGE_SIZE - n,
 				       "%s", ep11_op_modes[i].mode_txt);
 		}
 	}
 	n += scnprintf(buf + n, PAGE_SIZE - n, "\n");
->>>>>>> 04d5ce62
 
 	return n;
 }
