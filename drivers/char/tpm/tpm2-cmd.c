--- conflicted
+++ resolved
@@ -853,22 +853,14 @@
 static int tpm2_do_selftest(struct tpm_chip *chip)
 {
 	int rc;
-<<<<<<< HEAD
-	unsigned int delay_msec = 20;
-=======
 	unsigned int delay_msec = 10;
->>>>>>> 661e50bc
 	long duration;
 	struct tpm2_cmd cmd;
 
 	duration = jiffies_to_msecs(
 		tpm2_calc_ordinal_duration(chip, TPM2_CC_SELF_TEST));
 
-<<<<<<< HEAD
-	while (duration > 0) {
-=======
 	while (1) {
->>>>>>> 661e50bc
 		cmd.header.in = tpm2_selftest_header;
 		cmd.params.selftest_in.full_test = 0;
 
@@ -881,10 +873,6 @@
 		/* wait longer than before */
 		delay_msec *= 2;
 		tpm_msleep(delay_msec);
-		duration -= delay_msec;
-
-		/* wait longer the next round */
-		delay_msec *= 2;
 	}
 
 	return rc;
