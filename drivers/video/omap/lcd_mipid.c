/*
 * LCD driver for MIPI DBI-C / DCS compatible LCDs
 *
 * Copyright (C) 2006 Nokia Corporation
 * Author: Imre Deak <imre.deak@nokia.com>
 *
 * This program is free software; you can redistribute it and/or modify it
 * under the terms of the GNU General Public License as published by the
 * Free Software Foundation; either version 2 of the License, or (at your
 * option) any later version.
 *
 * This program is distributed in the hope that it will be useful, but
 * WITHOUT ANY WARRANTY; without even the implied warranty of
 * MERCHANTABILITY or FITNESS FOR A PARTICULAR PURPOSE.  See the GNU
 * General Public License for more details.
 *
 * You should have received a copy of the GNU General Public License along
 * with this program; if not, write to the Free Software Foundation, Inc.,
 * 59 Temple Place - Suite 330, Boston, MA  02111-1307, USA.
 */
#include <linux/device.h>
#include <linux/delay.h>
#include <linux/workqueue.h>
#include <linux/spi/spi.h>

<<<<<<< HEAD
#include <plat/omapfb.h>
#include <plat/lcd_mipid.h>
=======
#include <plat/lcd_mipid.h>

#include "omapfb.h"
>>>>>>> 2fbe74b9

#define MIPID_MODULE_NAME		"lcd_mipid"

#define MIPID_CMD_READ_DISP_ID		0x04
#define MIPID_CMD_READ_RED		0x06
#define MIPID_CMD_READ_GREEN		0x07
#define MIPID_CMD_READ_BLUE		0x08
#define MIPID_CMD_READ_DISP_STATUS	0x09
#define MIPID_CMD_RDDSDR		0x0F
#define MIPID_CMD_SLEEP_IN		0x10
#define MIPID_CMD_SLEEP_OUT		0x11
#define MIPID_CMD_DISP_OFF		0x28
#define MIPID_CMD_DISP_ON		0x29

#define MIPID_ESD_CHECK_PERIOD		msecs_to_jiffies(5000)

#define to_mipid_device(p)		container_of(p, struct mipid_device, \
						panel)
struct mipid_device {
	int		enabled;
	int		revision;
	unsigned int	saved_bklight_level;
	unsigned long	hw_guard_end;		/* next value of jiffies
						   when we can issue the
						   next sleep in/out command */
	unsigned long	hw_guard_wait;		/* max guard time in jiffies */

	struct omapfb_device	*fbdev;
	struct spi_device	*spi;
	struct mutex		mutex;
	struct lcd_panel	panel;

	struct workqueue_struct	*esd_wq;
	struct delayed_work	esd_work;
	void			(*esd_check)(struct mipid_device *m);
};

static void mipid_transfer(struct mipid_device *md, int cmd, const u8 *wbuf,
			   int wlen, u8 *rbuf, int rlen)
{
	struct spi_message	m;
	struct spi_transfer	*x, xfer[4];
	u16			w;
	int			r;

	BUG_ON(md->spi == NULL);

	spi_message_init(&m);

	memset(xfer, 0, sizeof(xfer));
	x = &xfer[0];

	cmd &=  0xff;
	x->tx_buf		= &cmd;
	x->bits_per_word	= 9;
	x->len			= 2;
	spi_message_add_tail(x, &m);

	if (wlen) {
		x++;
		x->tx_buf		= wbuf;
		x->len			= wlen;
		x->bits_per_word	= 9;
		spi_message_add_tail(x, &m);
	}

	if (rlen) {
		x++;
		x->rx_buf	= &w;
		x->len		= 1;
		spi_message_add_tail(x, &m);

		if (rlen > 1) {
			/* Arrange for the extra clock before the first
			 * data bit.
			 */
			x->bits_per_word = 9;
			x->len		 = 2;

			x++;
			x->rx_buf	 = &rbuf[1];
			x->len		 = rlen - 1;
			spi_message_add_tail(x, &m);
		}
	}

	r = spi_sync(md->spi, &m);
	if (r < 0)
		dev_dbg(&md->spi->dev, "spi_sync %d\n", r);

	if (rlen)
		rbuf[0] = w & 0xff;
}

static inline void mipid_cmd(struct mipid_device *md, int cmd)
{
	mipid_transfer(md, cmd, NULL, 0, NULL, 0);
}

static inline void mipid_write(struct mipid_device *md,
			       int reg, const u8 *buf, int len)
{
	mipid_transfer(md, reg, buf, len, NULL, 0);
}

static inline void mipid_read(struct mipid_device *md,
			      int reg, u8 *buf, int len)
{
	mipid_transfer(md, reg, NULL, 0, buf, len);
}

static void set_data_lines(struct mipid_device *md, int data_lines)
{
	u16 par;

	switch (data_lines) {
	case 16:
		par = 0x150;
		break;
	case 18:
		par = 0x160;
		break;
	case 24:
		par = 0x170;
		break;
	}
	mipid_write(md, 0x3a, (u8 *)&par, 2);
}

static void send_init_string(struct mipid_device *md)
{
	u16 initpar[] = { 0x0102, 0x0100, 0x0100 };

	mipid_write(md, 0xc2, (u8 *)initpar, sizeof(initpar));
	set_data_lines(md, md->panel.data_lines);
}

static void hw_guard_start(struct mipid_device *md, int guard_msec)
{
	md->hw_guard_wait = msecs_to_jiffies(guard_msec);
	md->hw_guard_end = jiffies + md->hw_guard_wait;
}

static void hw_guard_wait(struct mipid_device *md)
{
	unsigned long wait = md->hw_guard_end - jiffies;

	if ((long)wait > 0 && wait <= md->hw_guard_wait) {
		set_current_state(TASK_UNINTERRUPTIBLE);
		schedule_timeout(wait);
	}
}

static void set_sleep_mode(struct mipid_device *md, int on)
{
	int cmd, sleep_time = 50;

	if (on)
		cmd = MIPID_CMD_SLEEP_IN;
	else
		cmd = MIPID_CMD_SLEEP_OUT;
	hw_guard_wait(md);
	mipid_cmd(md, cmd);
	hw_guard_start(md, 120);
	/*
	 * When we enable the panel, it seems we _have_ to sleep
	 * 120 ms before sending the init string. When disabling the
	 * panel we'll sleep for the duration of 2 frames, so that the
	 * controller can still provide the PCLK,HS,VS signals.
	 */
	if (!on)
		sleep_time = 120;
	msleep(sleep_time);
}

static void set_display_state(struct mipid_device *md, int enabled)
{
	int cmd = enabled ? MIPID_CMD_DISP_ON : MIPID_CMD_DISP_OFF;

	mipid_cmd(md, cmd);
}

static int mipid_set_bklight_level(struct lcd_panel *panel, unsigned int level)
{
	struct mipid_device *md = to_mipid_device(panel);
	struct mipid_platform_data *pd = md->spi->dev.platform_data;

	if (pd->get_bklight_max == NULL || pd->set_bklight_level == NULL)
		return -ENODEV;
	if (level > pd->get_bklight_max(pd))
		return -EINVAL;
	if (!md->enabled) {
		md->saved_bklight_level = level;
		return 0;
	}
	pd->set_bklight_level(pd, level);

	return 0;
}

static unsigned int mipid_get_bklight_level(struct lcd_panel *panel)
{
	struct mipid_device *md = to_mipid_device(panel);
	struct mipid_platform_data *pd = md->spi->dev.platform_data;

	if (pd->get_bklight_level == NULL)
		return -ENODEV;
	return pd->get_bklight_level(pd);
}

static unsigned int mipid_get_bklight_max(struct lcd_panel *panel)
{
	struct mipid_device *md = to_mipid_device(panel);
	struct mipid_platform_data *pd = md->spi->dev.platform_data;

	if (pd->get_bklight_max == NULL)
		return -ENODEV;

	return pd->get_bklight_max(pd);
}

static unsigned long mipid_get_caps(struct lcd_panel *panel)
{
	return OMAPFB_CAPS_SET_BACKLIGHT;
}

static u16 read_first_pixel(struct mipid_device *md)
{
	u16 pixel;
	u8 red, green, blue;

	mutex_lock(&md->mutex);
	mipid_read(md, MIPID_CMD_READ_RED, &red, 1);
	mipid_read(md, MIPID_CMD_READ_GREEN, &green, 1);
	mipid_read(md, MIPID_CMD_READ_BLUE, &blue, 1);
	mutex_unlock(&md->mutex);

	switch (md->panel.data_lines) {
	case 16:
		pixel = ((red >> 1) << 11) | (green << 5) | (blue >> 1);
		break;
	case 24:
		/* 24 bit -> 16 bit */
		pixel = ((red >> 3) << 11) | ((green >> 2) << 5) |
			(blue >> 3);
		break;
	default:
		pixel = 0;
		BUG();
	}

	return pixel;
}

static int mipid_run_test(struct lcd_panel *panel, int test_num)
{
	struct mipid_device *md = to_mipid_device(panel);
	static const u16 test_values[4] = {
		0x0000, 0xffff, 0xaaaa, 0x5555,
	};
	int i;

	if (test_num != MIPID_TEST_RGB_LINES)
		return MIPID_TEST_INVALID;

	for (i = 0; i < ARRAY_SIZE(test_values); i++) {
		int delay;
		unsigned long tmo;

		omapfb_write_first_pixel(md->fbdev, test_values[i]);
		tmo = jiffies + msecs_to_jiffies(100);
		delay = 25;
		while (1) {
			u16 pixel;

			msleep(delay);
			pixel = read_first_pixel(md);
			if (pixel == test_values[i])
				break;
			if (time_after(jiffies, tmo)) {
				dev_err(&md->spi->dev,
					"MIPI LCD RGB I/F test failed: "
					"expecting %04x, got %04x\n",
					test_values[i], pixel);
				return MIPID_TEST_FAILED;
			}
			delay = 10;
		}
	}

	return 0;
}

static void ls041y3_esd_recover(struct mipid_device *md)
{
	dev_err(&md->spi->dev, "performing LCD ESD recovery\n");
	set_sleep_mode(md, 1);
	set_sleep_mode(md, 0);
}

static void ls041y3_esd_check_mode1(struct mipid_device *md)
{
	u8 state1, state2;

	mipid_read(md, MIPID_CMD_RDDSDR, &state1, 1);
	set_sleep_mode(md, 0);
	mipid_read(md, MIPID_CMD_RDDSDR, &state2, 1);
	dev_dbg(&md->spi->dev, "ESD mode 1 state1 %02x state2 %02x\n",
		state1, state2);
	/* Each sleep out command will trigger a self diagnostic and flip
	* Bit6 if the test passes.
	*/
	if (!((state1 ^ state2) & (1 << 6)))
		ls041y3_esd_recover(md);
}

static void ls041y3_esd_check_mode2(struct mipid_device *md)
{
	int i;
	u8 rbuf[2];
	static const struct {
		int	cmd;
		int	wlen;
		u16	wbuf[3];
	} *rd, rd_ctrl[7] = {
		{ 0xb0, 4, { 0x0101, 0x01fe, } },
		{ 0xb1, 4, { 0x01de, 0x0121, } },
		{ 0xc2, 4, { 0x0100, 0x0100, } },
		{ 0xbd, 2, { 0x0100, } },
		{ 0xc2, 4, { 0x01fc, 0x0103, } },
		{ 0xb4, 0, },
		{ 0x00, 0, },
	};

	rd = rd_ctrl;
	for (i = 0; i < 3; i++, rd++)
		mipid_write(md, rd->cmd, (u8 *)rd->wbuf, rd->wlen);

	udelay(10);
	mipid_read(md, rd->cmd, rbuf, 2);
	rd++;

	for (i = 0; i < 3; i++, rd++) {
		udelay(10);
		mipid_write(md, rd->cmd, (u8 *)rd->wbuf, rd->wlen);
	}

	dev_dbg(&md->spi->dev, "ESD mode 2 state %02x\n", rbuf[1]);
	if (rbuf[1] == 0x00)
		ls041y3_esd_recover(md);
}

static void ls041y3_esd_check(struct mipid_device *md)
{
	ls041y3_esd_check_mode1(md);
	if (md->revision >= 0x88)
		ls041y3_esd_check_mode2(md);
}

static void mipid_esd_start_check(struct mipid_device *md)
{
	if (md->esd_check != NULL)
		queue_delayed_work(md->esd_wq, &md->esd_work,
				   MIPID_ESD_CHECK_PERIOD);
}

static void mipid_esd_stop_check(struct mipid_device *md)
{
	if (md->esd_check != NULL)
		cancel_rearming_delayed_workqueue(md->esd_wq, &md->esd_work);
}

static void mipid_esd_work(struct work_struct *work)
{
	struct mipid_device *md = container_of(work, struct mipid_device,
					       esd_work.work);

	mutex_lock(&md->mutex);
	md->esd_check(md);
	mutex_unlock(&md->mutex);
	mipid_esd_start_check(md);
}

static int mipid_enable(struct lcd_panel *panel)
{
	struct mipid_device *md = to_mipid_device(panel);

	mutex_lock(&md->mutex);

	if (md->enabled) {
		mutex_unlock(&md->mutex);
		return 0;
	}
	set_sleep_mode(md, 0);
	md->enabled = 1;
	send_init_string(md);
	set_display_state(md, 1);
	mipid_set_bklight_level(panel, md->saved_bklight_level);
	mipid_esd_start_check(md);

	mutex_unlock(&md->mutex);
	return 0;
}

static void mipid_disable(struct lcd_panel *panel)
{
	struct mipid_device *md = to_mipid_device(panel);

	/*
	 * A final ESD work might be called before returning,
	 * so do this without holding the lock.
	 */
	mipid_esd_stop_check(md);
	mutex_lock(&md->mutex);

	if (!md->enabled) {
		mutex_unlock(&md->mutex);
		return;
	}
	md->saved_bklight_level = mipid_get_bklight_level(panel);
	mipid_set_bklight_level(panel, 0);
	set_display_state(md, 0);
	set_sleep_mode(md, 1);
	md->enabled = 0;

	mutex_unlock(&md->mutex);
}

static int panel_enabled(struct mipid_device *md)
{
	u32 disp_status;
	int enabled;

	mipid_read(md, MIPID_CMD_READ_DISP_STATUS, (u8 *)&disp_status, 4);
	disp_status = __be32_to_cpu(disp_status);
	enabled = (disp_status & (1 << 17)) && (disp_status & (1 << 10));
	dev_dbg(&md->spi->dev,
		"LCD panel %senabled by bootloader (status 0x%04x)\n",
		enabled ? "" : "not ", disp_status);
	return enabled;
}

static int mipid_init(struct lcd_panel *panel,
			    struct omapfb_device *fbdev)
{
	struct mipid_device *md = to_mipid_device(panel);

	md->fbdev = fbdev;
	md->esd_wq = create_singlethread_workqueue("mipid_esd");
	if (md->esd_wq == NULL) {
		dev_err(&md->spi->dev, "can't create ESD workqueue\n");
		return -ENOMEM;
	}
	INIT_DELAYED_WORK(&md->esd_work, mipid_esd_work);
	mutex_init(&md->mutex);

	md->enabled = panel_enabled(md);

	if (md->enabled)
		mipid_esd_start_check(md);
	else
		md->saved_bklight_level = mipid_get_bklight_level(panel);

	return 0;
}

static void mipid_cleanup(struct lcd_panel *panel)
{
	struct mipid_device *md = to_mipid_device(panel);

	if (md->enabled)
		mipid_esd_stop_check(md);
	destroy_workqueue(md->esd_wq);
}

static struct lcd_panel mipid_panel = {
	.config		= OMAP_LCDC_PANEL_TFT,

	.bpp		= 16,
	.x_res		= 800,
	.y_res		= 480,
	.pixel_clock	= 21940,
	.hsw		= 50,
	.hfp		= 20,
	.hbp		= 15,
	.vsw		= 2,
	.vfp		= 1,
	.vbp		= 3,

	.init			= mipid_init,
	.cleanup		= mipid_cleanup,
	.enable			= mipid_enable,
	.disable		= mipid_disable,
	.get_caps		= mipid_get_caps,
	.set_bklight_level	= mipid_set_bklight_level,
	.get_bklight_level	= mipid_get_bklight_level,
	.get_bklight_max	= mipid_get_bklight_max,
	.run_test		= mipid_run_test,
};

static int mipid_detect(struct mipid_device *md)
{
	struct mipid_platform_data *pdata;
	u8 display_id[3];

	pdata = md->spi->dev.platform_data;
	if (pdata == NULL) {
		dev_err(&md->spi->dev, "missing platform data\n");
		return -ENOENT;
	}

	mipid_read(md, MIPID_CMD_READ_DISP_ID, display_id, 3);
	dev_dbg(&md->spi->dev, "MIPI display ID: %02x%02x%02x\n",
		display_id[0], display_id[1], display_id[2]);

	switch (display_id[0]) {
	case 0x45:
		md->panel.name = "lph8923";
		break;
	case 0x83:
		md->panel.name = "ls041y3";
		md->esd_check = ls041y3_esd_check;
		break;
	default:
		md->panel.name = "unknown";
		dev_err(&md->spi->dev, "invalid display ID\n");
		return -ENODEV;
	}

	md->revision = display_id[1];
	md->panel.data_lines = pdata->data_lines;
	pr_info("omapfb: %s rev %02x LCD detected, %d data lines\n",
			md->panel.name, md->revision, md->panel.data_lines);

	return 0;
}

static int mipid_spi_probe(struct spi_device *spi)
{
	struct mipid_device *md;
	int r;

	md = kzalloc(sizeof(*md), GFP_KERNEL);
	if (md == NULL) {
		dev_err(&spi->dev, "out of memory\n");
		return -ENOMEM;
	}

	spi->mode = SPI_MODE_0;
	md->spi = spi;
	dev_set_drvdata(&spi->dev, md);
	md->panel = mipid_panel;

	r = mipid_detect(md);
	if (r < 0)
		return r;

	omapfb_register_panel(&md->panel);

	return 0;
}

static int mipid_spi_remove(struct spi_device *spi)
{
	struct mipid_device *md = dev_get_drvdata(&spi->dev);

	mipid_disable(&md->panel);
	kfree(md);

	return 0;
}

static struct spi_driver mipid_spi_driver = {
	.driver = {
		.name	= MIPID_MODULE_NAME,
		.bus	= &spi_bus_type,
		.owner	= THIS_MODULE,
	},
	.probe	= mipid_spi_probe,
	.remove	= __devexit_p(mipid_spi_remove),
};

static int __init mipid_drv_init(void)
{
	spi_register_driver(&mipid_spi_driver);

	return 0;
}
module_init(mipid_drv_init);

static void __exit mipid_drv_cleanup(void)
{
	spi_unregister_driver(&mipid_spi_driver);
}
module_exit(mipid_drv_cleanup);

MODULE_DESCRIPTION("MIPI display driver");
MODULE_LICENSE("GPL");<|MERGE_RESOLUTION|>--- conflicted
+++ resolved
@@ -23,14 +23,9 @@
 #include <linux/workqueue.h>
 #include <linux/spi/spi.h>
 
-<<<<<<< HEAD
-#include <plat/omapfb.h>
 #include <plat/lcd_mipid.h>
-=======
-#include <plat/lcd_mipid.h>
 
 #include "omapfb.h"
->>>>>>> 2fbe74b9
 
 #define MIPID_MODULE_NAME		"lcd_mipid"
 
