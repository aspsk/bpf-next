--- conflicted
+++ resolved
@@ -266,17 +266,10 @@
 
 	for (i = 0; i < rdev->coupling_desc.n_coupled; i++) {
 		c_rdev = rdev->coupling_desc.coupled_rdevs[i];
-<<<<<<< HEAD
 
 		if (!c_rdev)
 			continue;
 
-=======
-
-		if (!c_rdev)
-			continue;
-
->>>>>>> 0ecfebd2
 		if (c_rdev != *old_contended_rdev) {
 			err = regulator_lock_nested(c_rdev, ww_ctx);
 			if (err) {
@@ -341,7 +334,6 @@
 	struct regulator_dev *new_contended_rdev = NULL;
 	struct regulator_dev *old_contended_rdev = NULL;
 	int err;
-<<<<<<< HEAD
 
 	mutex_lock(&regulator_list_mutex);
 
@@ -389,55 +381,6 @@
 	for_each_child_of_node(parent, child) {
 		regnode = of_parse_phandle(child, prop_name, 0);
 
-=======
-
-	mutex_lock(&regulator_list_mutex);
-
-	ww_acquire_init(ww_ctx, &regulator_ww_class);
-
-	do {
-		if (new_contended_rdev) {
-			ww_mutex_lock_slow(&new_contended_rdev->mutex, ww_ctx);
-			old_contended_rdev = new_contended_rdev;
-			old_contended_rdev->ref_cnt++;
-		}
-
-		err = regulator_lock_recursive(rdev,
-					       &new_contended_rdev,
-					       &old_contended_rdev,
-					       ww_ctx);
-
-		if (old_contended_rdev)
-			regulator_unlock(old_contended_rdev);
-
-	} while (err == -EDEADLK);
-
-	ww_acquire_done(ww_ctx);
-
-	mutex_unlock(&regulator_list_mutex);
-}
-
-/**
- * of_get_child_regulator - get a child regulator device node
- * based on supply name
- * @parent: Parent device node
- * @prop_name: Combination regulator supply name and "-supply"
- *
- * Traverse all child nodes.
- * Extract the child regulator device node corresponding to the supply name.
- * returns the device node corresponding to the regulator if found, else
- * returns NULL.
- */
-static struct device_node *of_get_child_regulator(struct device_node *parent,
-						  const char *prop_name)
-{
-	struct device_node *regnode = NULL;
-	struct device_node *child = NULL;
-
-	for_each_child_of_node(parent, child) {
-		regnode = of_parse_phandle(child, prop_name, 0);
-
->>>>>>> 0ecfebd2
 		if (!regnode) {
 			regnode = of_get_child_regulator(child, prop_name);
 			if (regnode)
@@ -1391,13 +1334,7 @@
 		 * We'll only apply the initial system load if an
 		 * initial mode wasn't specified.
 		 */
-<<<<<<< HEAD
-		regulator_lock(rdev);
 		drms_uA_update(rdev);
-		regulator_unlock(rdev);
-=======
-		drms_uA_update(rdev);
->>>>>>> 0ecfebd2
 	}
 
 	if ((rdev->constraints->ramp_delay || rdev->constraints->ramp_disable)
@@ -2312,6 +2249,7 @@
 		if (pin->gpiod == rdev->ena_pin->gpiod) {
 			if (pin->request_count <= 1) {
 				pin->request_count = 0;
+				gpiod_put(pin->gpiod);
 				list_del(&pin->list);
 				kfree(pin);
 				rdev->ena_pin = NULL;
@@ -3378,33 +3316,12 @@
 
 	/* for not coupled regulators this will just set the voltage */
 	ret = regulator_balance_voltage(rdev, state);
-<<<<<<< HEAD
-	if (ret < 0)
-		goto out2;
-=======
 	if (ret < 0) {
 		voltage->min_uV = old_min_uV;
 		voltage->max_uV = old_max_uV;
 	}
 
 out:
-	return ret;
-}
-
-static int regulator_set_voltage_rdev(struct regulator_dev *rdev, int min_uV,
-				      int max_uV, suspend_state_t state)
-{
-	int best_supply_uV = 0;
-	int supply_change_uV = 0;
-	int ret;
->>>>>>> 0ecfebd2
-
-out:
-	return 0;
-out2:
-	voltage->min_uV = old_min_uV;
-	voltage->max_uV = old_max_uV;
-
 	return ret;
 }
 
@@ -3523,7 +3440,6 @@
 	int highest_min_uV = 0, target_uV, possible_uV;
 	int i, ret;
 	bool done;
-<<<<<<< HEAD
 
 	*current_uV = -1;
 
@@ -3601,85 +3517,6 @@
 		max_current_uV = max(tmp_act, max_current_uV);
 	}
 
-=======
-
-	*current_uV = -1;
-
-	/*
-	 * If there are no coupled regulators, simply set the voltage
-	 * demanded by consumers.
-	 */
-	if (n_coupled == 1) {
-		/*
-		 * If consumers don't provide any demands, set voltage
-		 * to min_uV
-		 */
-		desired_min_uV = constraints->min_uV;
-		desired_max_uV = constraints->max_uV;
-
-		ret = regulator_check_consumers(rdev,
-						&desired_min_uV,
-						&desired_max_uV, state);
-		if (ret < 0)
-			return ret;
-
-		possible_uV = desired_min_uV;
-		done = true;
-
-		goto finish;
-	}
-
-	/* Find highest min desired voltage */
-	for (i = 0; i < n_coupled; i++) {
-		int tmp_min = 0;
-		int tmp_max = INT_MAX;
-
-		lockdep_assert_held_once(&c_rdevs[i]->mutex.base);
-
-		ret = regulator_check_consumers(c_rdevs[i],
-						&tmp_min,
-						&tmp_max, state);
-		if (ret < 0)
-			return ret;
-
-		ret = regulator_check_voltage(c_rdevs[i], &tmp_min, &tmp_max);
-		if (ret < 0)
-			return ret;
-
-		highest_min_uV = max(highest_min_uV, tmp_min);
-
-		if (i == 0) {
-			desired_min_uV = tmp_min;
-			desired_max_uV = tmp_max;
-		}
-	}
-
-	/*
-	 * Let target_uV be equal to the desired one if possible.
-	 * If not, set it to minimum voltage, allowed by other coupled
-	 * regulators.
-	 */
-	target_uV = max(desired_min_uV, highest_min_uV - max_spread);
-
-	/*
-	 * Find min and max voltages, which currently aren't violating
-	 * max_spread.
-	 */
-	for (i = 1; i < n_coupled; i++) {
-		int tmp_act;
-
-		if (!_regulator_is_enabled(c_rdevs[i]))
-			continue;
-
-		tmp_act = _regulator_get_voltage(c_rdevs[i]);
-		if (tmp_act < 0)
-			return tmp_act;
-
-		min_current_uV = min(tmp_act, min_current_uV);
-		max_current_uV = max(tmp_act, max_current_uV);
-	}
-
->>>>>>> 0ecfebd2
 	/* There aren't any other regulators enabled */
 	if (max_current_uV == 0) {
 		possible_uV = target_uV;
@@ -5223,11 +5060,8 @@
 		regulator_put(rdev->supply);
 	}
 
-<<<<<<< HEAD
-=======
 	flush_work(&rdev->disable_work.work);
 
->>>>>>> 0ecfebd2
 	mutex_lock(&regulator_list_mutex);
 
 	debugfs_remove_recursive(rdev->debugfs);
