// SPDX-License-Identifier: GPL-2.0
/*
 * Componentized device handling.
 *
 * This is work in progress.  We gather up the component devices into a list,
 * and bind them when instructed.  At the moment, we're specific to the DRM
 * subsystem, and only handles one master device, but this doesn't have to be
 * the case.
 */
#include <linux/component.h>
#include <linux/device.h>
#include <linux/list.h>
#include <linux/mutex.h>
#include <linux/slab.h>
#include <linux/debugfs.h>

/**
 * DOC: overview
 *
 * The component helper allows drivers to collect a pile of sub-devices,
 * including their bound drivers, into an aggregate driver. Various subsystems
 * already provide functions to get hold of such components, e.g.
 * of_clk_get_by_name(). The component helper can be used when such a
 * subsystem-specific way to find a device is not available: The component
 * helper fills the niche of aggregate drivers for specific hardware, where
 * further standardization into a subsystem would not be practical. The common
 * example is when a logical device (e.g. a DRM display driver) is spread around
 * the SoC on various components (scanout engines, blending blocks, transcoders
 * for various outputs and so on).
 *
 * The component helper also doesn't solve runtime dependencies, e.g. for system
 * suspend and resume operations. See also :ref:`device links<device_link>`.
 *
 * Components are registered using component_add() and unregistered with
 * component_del(), usually from the driver's probe and disconnect functions.
 *
 * Aggregate drivers first assemble a component match list of what they need
 * using component_match_add(). This is then registered as an aggregate driver
 * using component_master_add_with_match(), and unregistered using
 * component_master_del().
 */

struct component;

struct component_match_array {
	void *data;
	int (*compare)(struct device *, void *);
	int (*compare_typed)(struct device *, int, void *);
	void (*release)(struct device *, void *);
	struct component *component;
	bool duplicate;
};

struct component_match {
	size_t alloc;
	size_t num;
	struct component_match_array *compare;
};

struct master {
	struct list_head node;
	bool bound;

	const struct component_master_ops *ops;
	struct device *parent;
	struct component_match *match;
};

struct component {
	struct list_head node;
	struct master *master;
	bool bound;

	const struct component_ops *ops;
	int subcomponent;
	struct device *dev;
};

static DEFINE_MUTEX(component_mutex);
static LIST_HEAD(component_list);
static LIST_HEAD(masters);

#ifdef CONFIG_DEBUG_FS

static struct dentry *component_debugfs_dir;

static int component_devices_show(struct seq_file *s, void *data)
{
	struct master *m = s->private;
	struct component_match *match = m->match;
	size_t i;

	mutex_lock(&component_mutex);
	seq_printf(s, "%-40s %20s\n", "master name", "status");
	seq_puts(s, "-------------------------------------------------------------\n");
	seq_printf(s, "%-40s %20s\n\n",
		   dev_name(m->parent), m->bound ? "bound" : "not bound");

	seq_printf(s, "%-40s %20s\n", "device name", "status");
	seq_puts(s, "-------------------------------------------------------------\n");
	for (i = 0; i < match->num; i++) {
		struct component *component = match->compare[i].component;

		seq_printf(s, "%-40s %20s\n",
			   component ? dev_name(component->dev) : "(unknown)",
			   component ? (component->bound ? "bound" : "not bound") : "not registered");
	}
	mutex_unlock(&component_mutex);

	return 0;
}

DEFINE_SHOW_ATTRIBUTE(component_devices);

static int __init component_debug_init(void)
{
	component_debugfs_dir = debugfs_create_dir("device_component", NULL);

	return 0;
}

core_initcall(component_debug_init);

static void component_master_debugfs_add(struct master *m)
{
	debugfs_create_file(dev_name(m->parent), 0444, component_debugfs_dir, m,
			    &component_devices_fops);
}

static void component_master_debugfs_del(struct master *m)
{
	debugfs_remove(debugfs_lookup(dev_name(m->parent), component_debugfs_dir));
}

#else

static void component_master_debugfs_add(struct master *m)
{ }

static void component_master_debugfs_del(struct master *m)
{ }

#endif

static struct master *__master_find(struct device *parent,
	const struct component_master_ops *ops)
{
	struct master *m;

	list_for_each_entry(m, &masters, node)
		if (m->parent == parent && (!ops || m->ops == ops))
			return m;

	return NULL;
}

static struct component *find_component(struct master *master,
	struct component_match_array *mc)
{
	struct component *c;

	list_for_each_entry(c, &component_list, node) {
		if (c->master && c->master != master)
			continue;

		if (mc->compare && mc->compare(c->dev, mc->data))
			return c;

		if (mc->compare_typed &&
		    mc->compare_typed(c->dev, c->subcomponent, mc->data))
			return c;
	}

	return NULL;
}

static int find_components(struct master *master)
{
	struct component_match *match = master->match;
	size_t i;
	int ret = 0;

	/*
	 * Scan the array of match functions and attach
	 * any components which are found to this master.
	 */
	for (i = 0; i < match->num; i++) {
		struct component_match_array *mc = &match->compare[i];
		struct component *c;

		dev_dbg(master->parent, "Looking for component %zu\n", i);

		if (match->compare[i].component)
			continue;

		c = find_component(master, mc);
		if (!c) {
			ret = -ENXIO;
			break;
		}

		dev_dbg(master->parent, "found component %s, duplicate %u\n", dev_name(c->dev), !!c->master);

		/* Attach this component to the master */
		match->compare[i].duplicate = !!c->master;
		match->compare[i].component = c;
		c->master = master;
	}
	return ret;
}

/* Detach component from associated master */
static void remove_component(struct master *master, struct component *c)
{
	size_t i;

	/* Detach the component from this master. */
	for (i = 0; i < master->match->num; i++)
		if (master->match->compare[i].component == c)
			master->match->compare[i].component = NULL;
}

/*
 * Try to bring up a master.  If component is NULL, we're interested in
 * this master, otherwise it's a component which must be present to try
 * and bring up the master.
 *
 * Returns 1 for successful bringup, 0 if not ready, or -ve errno.
 */
static int try_to_bring_up_master(struct master *master,
	struct component *component)
{
	int ret;

	dev_dbg(master->parent, "trying to bring up master\n");

	if (find_components(master)) {
		dev_dbg(master->parent, "master has incomplete components\n");
		return 0;
	}

	if (component && component->master != master) {
		dev_dbg(master->parent, "master is not for this component (%s)\n",
			dev_name(component->dev));
		return 0;
	}

<<<<<<< HEAD
	if (!devres_open_group(master->parent, NULL, GFP_KERNEL))
=======
	if (!devres_open_group(master->parent, master, GFP_KERNEL))
>>>>>>> df0cc57e
		return -ENOMEM;

	/* Found all components */
	ret = master->ops->bind(master->parent);
	if (ret < 0) {
		devres_release_group(master->parent, NULL);
		if (ret != -EPROBE_DEFER)
			dev_info(master->parent, "master bind failed: %d\n", ret);
		return ret;
	}

	devres_close_group(master->parent, NULL);
	master->bound = true;
	return 1;
}

static int try_to_bring_up_masters(struct component *component)
{
	struct master *m;
	int ret = 0;

	list_for_each_entry(m, &masters, node) {
		if (!m->bound) {
			ret = try_to_bring_up_master(m, component);
			if (ret != 0)
				break;
		}
	}

	return ret;
}

static void take_down_master(struct master *master)
{
	if (master->bound) {
		master->ops->unbind(master->parent);
<<<<<<< HEAD
		devres_release_group(master->parent, NULL);
=======
		devres_release_group(master->parent, master);
>>>>>>> df0cc57e
		master->bound = false;
	}
}

static void devm_component_match_release(struct device *parent, void *res)
{
	struct component_match *match = res;
	unsigned int i;

	for (i = 0; i < match->num; i++) {
		struct component_match_array *mc = &match->compare[i];

		if (mc->release)
			mc->release(parent, mc->data);
	}

	kfree(match->compare);
}

static int component_match_realloc(struct component_match *match, size_t num)
{
	struct component_match_array *new;

	if (match->alloc == num)
		return 0;

	new = kmalloc_array(num, sizeof(*new), GFP_KERNEL);
	if (!new)
		return -ENOMEM;

	if (match->compare) {
		memcpy(new, match->compare, sizeof(*new) *
					    min(match->num, num));
		kfree(match->compare);
	}
	match->compare = new;
	match->alloc = num;

	return 0;
}

static void __component_match_add(struct device *master,
	struct component_match **matchptr,
	void (*release)(struct device *, void *),
	int (*compare)(struct device *, void *),
	int (*compare_typed)(struct device *, int, void *),
	void *compare_data)
{
	struct component_match *match = *matchptr;

	if (IS_ERR(match))
		return;

	if (!match) {
		match = devres_alloc(devm_component_match_release,
				     sizeof(*match), GFP_KERNEL);
		if (!match) {
			*matchptr = ERR_PTR(-ENOMEM);
			return;
		}

		devres_add(master, match);

		*matchptr = match;
	}

	if (match->num == match->alloc) {
		size_t new_size = match->alloc + 16;
		int ret;

		ret = component_match_realloc(match, new_size);
		if (ret) {
			*matchptr = ERR_PTR(ret);
			return;
		}
	}

	match->compare[match->num].compare = compare;
	match->compare[match->num].compare_typed = compare_typed;
	match->compare[match->num].release = release;
	match->compare[match->num].data = compare_data;
	match->compare[match->num].component = NULL;
	match->num++;
}

/**
 * component_match_add_release - add a component match entry with release callback
 * @master: device with the aggregate driver
 * @matchptr: pointer to the list of component matches
 * @release: release function for @compare_data
 * @compare: compare function to match against all components
 * @compare_data: opaque pointer passed to the @compare function
 *
 * Adds a new component match to the list stored in @matchptr, which the @master
 * aggregate driver needs to function. The list of component matches pointed to
 * by @matchptr must be initialized to NULL before adding the first match. This
 * only matches against components added with component_add().
 *
 * The allocated match list in @matchptr is automatically released using devm
 * actions, where upon @release will be called to free any references held by
 * @compare_data, e.g. when @compare_data is a &device_node that must be
 * released with of_node_put().
 *
 * See also component_match_add() and component_match_add_typed().
 */
void component_match_add_release(struct device *master,
	struct component_match **matchptr,
	void (*release)(struct device *, void *),
	int (*compare)(struct device *, void *), void *compare_data)
{
	__component_match_add(master, matchptr, release, compare, NULL,
			      compare_data);
}
EXPORT_SYMBOL(component_match_add_release);

/**
 * component_match_add_typed - add a component match entry for a typed component
 * @master: device with the aggregate driver
 * @matchptr: pointer to the list of component matches
 * @compare_typed: compare function to match against all typed components
 * @compare_data: opaque pointer passed to the @compare function
 *
 * Adds a new component match to the list stored in @matchptr, which the @master
 * aggregate driver needs to function. The list of component matches pointed to
 * by @matchptr must be initialized to NULL before adding the first match. This
 * only matches against components added with component_add_typed().
 *
 * The allocated match list in @matchptr is automatically released using devm
 * actions.
 *
 * See also component_match_add_release() and component_match_add_typed().
 */
void component_match_add_typed(struct device *master,
	struct component_match **matchptr,
	int (*compare_typed)(struct device *, int, void *), void *compare_data)
{
	__component_match_add(master, matchptr, NULL, NULL, compare_typed,
			      compare_data);
}
EXPORT_SYMBOL(component_match_add_typed);

static void free_master(struct master *master)
{
	struct component_match *match = master->match;
	int i;

	component_master_debugfs_del(master);
	list_del(&master->node);

	if (match) {
		for (i = 0; i < match->num; i++) {
			struct component *c = match->compare[i].component;
			if (c)
				c->master = NULL;
		}
	}

	kfree(master);
}

/**
 * component_master_add_with_match - register an aggregate driver
 * @parent: parent device of the aggregate driver
 * @ops: callbacks for the aggregate driver
 * @match: component match list for the aggregate driver
 *
 * Registers a new aggregate driver consisting of the components added to @match
 * by calling one of the component_match_add() functions. Once all components in
 * @match are available, it will be assembled by calling
 * &component_master_ops.bind from @ops. Must be unregistered by calling
 * component_master_del().
 */
int component_master_add_with_match(struct device *parent,
	const struct component_master_ops *ops,
	struct component_match *match)
{
	struct master *master;
	int ret;

	/* Reallocate the match array for its true size */
	ret = component_match_realloc(match, match->num);
	if (ret)
		return ret;

	master = kzalloc(sizeof(*master), GFP_KERNEL);
	if (!master)
		return -ENOMEM;

	master->parent = parent;
	master->ops = ops;
	master->match = match;

	component_master_debugfs_add(master);
	/* Add to the list of available masters. */
	mutex_lock(&component_mutex);
	list_add(&master->node, &masters);

	ret = try_to_bring_up_master(master, NULL);

	if (ret < 0)
		free_master(master);

	mutex_unlock(&component_mutex);

	return ret < 0 ? ret : 0;
}
EXPORT_SYMBOL_GPL(component_master_add_with_match);

/**
 * component_master_del - unregister an aggregate driver
 * @parent: parent device of the aggregate driver
 * @ops: callbacks for the aggregate driver
 *
 * Unregisters an aggregate driver registered with
 * component_master_add_with_match(). If necessary the aggregate driver is first
 * disassembled by calling &component_master_ops.unbind from @ops.
 */
void component_master_del(struct device *parent,
	const struct component_master_ops *ops)
{
	struct master *master;

	mutex_lock(&component_mutex);
	master = __master_find(parent, ops);
	if (master) {
		take_down_master(master);
		free_master(master);
	}
	mutex_unlock(&component_mutex);
}
EXPORT_SYMBOL_GPL(component_master_del);

static void component_unbind(struct component *component,
	struct master *master, void *data)
{
	WARN_ON(!component->bound);

	if (component->ops && component->ops->unbind)
		component->ops->unbind(component->dev, master->parent, data);
	component->bound = false;

	/* Release all resources claimed in the binding of this component */
	devres_release_group(component->dev, component);
}

/**
 * component_unbind_all - unbind all components of an aggregate driver
 * @parent: parent device of the aggregate driver
 * @data: opaque pointer, passed to all components
 *
 * Unbinds all components of the aggregate device by passing @data to their
 * &component_ops.unbind functions. Should be called from
 * &component_master_ops.unbind.
 */
void component_unbind_all(struct device *parent, void *data)
{
	struct master *master;
	struct component *c;
	size_t i;

	WARN_ON(!mutex_is_locked(&component_mutex));

	master = __master_find(parent, NULL);
	if (!master)
		return;

	/* Unbind components in reverse order */
	for (i = master->match->num; i--; )
		if (!master->match->compare[i].duplicate) {
			c = master->match->compare[i].component;
			component_unbind(c, master, data);
		}
}
EXPORT_SYMBOL_GPL(component_unbind_all);

static int component_bind(struct component *component, struct master *master,
	void *data)
{
	int ret;

	/*
	 * Each component initialises inside its own devres group.
	 * This allows us to roll-back a failed component without
	 * affecting anything else.
	 */
	if (!devres_open_group(master->parent, NULL, GFP_KERNEL))
		return -ENOMEM;

	/*
	 * Also open a group for the device itself: this allows us
	 * to release the resources claimed against the sub-device
	 * at the appropriate moment.
	 */
	if (!devres_open_group(component->dev, component, GFP_KERNEL)) {
		devres_release_group(master->parent, NULL);
		return -ENOMEM;
	}

	dev_dbg(master->parent, "binding %s (ops %ps)\n",
		dev_name(component->dev), component->ops);

	ret = component->ops->bind(component->dev, master->parent, data);
	if (!ret) {
		component->bound = true;

		/*
		 * Close the component device's group so that resources
		 * allocated in the binding are encapsulated for removal
		 * at unbind.  Remove the group on the DRM device as we
		 * can clean those resources up independently.
		 */
		devres_close_group(component->dev, NULL);
		devres_remove_group(master->parent, NULL);

		dev_info(master->parent, "bound %s (ops %ps)\n",
			 dev_name(component->dev), component->ops);
	} else {
		devres_release_group(component->dev, NULL);
		devres_release_group(master->parent, NULL);

		if (ret != -EPROBE_DEFER)
			dev_err(master->parent, "failed to bind %s (ops %ps): %d\n",
				dev_name(component->dev), component->ops, ret);
	}

	return ret;
}

/**
 * component_bind_all - bind all components of an aggregate driver
 * @parent: parent device of the aggregate driver
 * @data: opaque pointer, passed to all components
 *
 * Binds all components of the aggregate @dev by passing @data to their
 * &component_ops.bind functions. Should be called from
 * &component_master_ops.bind.
 */
int component_bind_all(struct device *parent, void *data)
{
	struct master *master;
	struct component *c;
	size_t i;
	int ret = 0;

	WARN_ON(!mutex_is_locked(&component_mutex));

	master = __master_find(parent, NULL);
	if (!master)
		return -EINVAL;

	/* Bind components in match order */
	for (i = 0; i < master->match->num; i++)
		if (!master->match->compare[i].duplicate) {
			c = master->match->compare[i].component;
			ret = component_bind(c, master, data);
			if (ret)
				break;
		}

	if (ret != 0) {
		for (; i > 0; i--)
			if (!master->match->compare[i - 1].duplicate) {
				c = master->match->compare[i - 1].component;
				component_unbind(c, master, data);
			}
	}

	return ret;
}
EXPORT_SYMBOL_GPL(component_bind_all);

static int __component_add(struct device *dev, const struct component_ops *ops,
	int subcomponent)
{
	struct component *component;
	int ret;

	component = kzalloc(sizeof(*component), GFP_KERNEL);
	if (!component)
		return -ENOMEM;

	component->ops = ops;
	component->dev = dev;
	component->subcomponent = subcomponent;

	dev_dbg(dev, "adding component (ops %ps)\n", ops);

	mutex_lock(&component_mutex);
	list_add_tail(&component->node, &component_list);

	ret = try_to_bring_up_masters(component);
	if (ret < 0) {
		if (component->master)
			remove_component(component->master, component);
		list_del(&component->node);

		kfree(component);
	}
	mutex_unlock(&component_mutex);

	return ret < 0 ? ret : 0;
}

/**
 * component_add_typed - register a component
 * @dev: component device
 * @ops: component callbacks
 * @subcomponent: nonzero identifier for subcomponents
 *
 * Register a new component for @dev. Functions in @ops will be call when the
 * aggregate driver is ready to bind the overall driver by calling
 * component_bind_all(). See also &struct component_ops.
 *
 * @subcomponent must be nonzero and is used to differentiate between multiple
 * components registerd on the same device @dev. These components are match
 * using component_match_add_typed().
 *
 * The component needs to be unregistered at driver unload/disconnect by
 * calling component_del().
 *
 * See also component_add().
 */
int component_add_typed(struct device *dev, const struct component_ops *ops,
	int subcomponent)
{
	if (WARN_ON(subcomponent == 0))
		return -EINVAL;

	return __component_add(dev, ops, subcomponent);
}
EXPORT_SYMBOL_GPL(component_add_typed);

/**
 * component_add - register a component
 * @dev: component device
 * @ops: component callbacks
 *
 * Register a new component for @dev. Functions in @ops will be called when the
 * aggregate driver is ready to bind the overall driver by calling
 * component_bind_all(). See also &struct component_ops.
 *
 * The component needs to be unregistered at driver unload/disconnect by
 * calling component_del().
 *
 * See also component_add_typed() for a variant that allows multipled different
 * components on the same device.
 */
int component_add(struct device *dev, const struct component_ops *ops)
{
	return __component_add(dev, ops, 0);
}
EXPORT_SYMBOL_GPL(component_add);

/**
 * component_del - unregister a component
 * @dev: component device
 * @ops: component callbacks
 *
 * Unregister a component added with component_add(). If the component is bound
 * into an aggregate driver, this will force the entire aggregate driver, including
 * all its components, to be unbound.
 */
void component_del(struct device *dev, const struct component_ops *ops)
{
	struct component *c, *component = NULL;

	mutex_lock(&component_mutex);
	list_for_each_entry(c, &component_list, node)
		if (c->dev == dev && c->ops == ops) {
			list_del(&c->node);
			component = c;
			break;
		}

	if (component && component->master) {
		take_down_master(component->master);
		remove_component(component->master, component);
	}

	mutex_unlock(&component_mutex);

	WARN_ON(!component);
	kfree(component);
}
EXPORT_SYMBOL_GPL(component_del);<|MERGE_RESOLUTION|>--- conflicted
+++ resolved
@@ -245,11 +245,7 @@
 		return 0;
 	}
 
-<<<<<<< HEAD
-	if (!devres_open_group(master->parent, NULL, GFP_KERNEL))
-=======
 	if (!devres_open_group(master->parent, master, GFP_KERNEL))
->>>>>>> df0cc57e
 		return -ENOMEM;
 
 	/* Found all components */
@@ -286,11 +282,7 @@
 {
 	if (master->bound) {
 		master->ops->unbind(master->parent);
-<<<<<<< HEAD
-		devres_release_group(master->parent, NULL);
-=======
 		devres_release_group(master->parent, master);
->>>>>>> df0cc57e
 		master->bound = false;
 	}
 }
